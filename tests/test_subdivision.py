import unittest
import numpy as np
from numalgsolve.polynomial import Polynomial, MultiCheb, MultiPower
from numalgsolve import subdivision as subdiv
from itertools import product

def getPoly(deg,dim,power):
    '''
    A helper function for testing. Returns a random upper triangular polynomial of the given dimension and degree.
    power is a boolean indicating whether or not the polynomial should be MultiPower.
    '''
    deg += 1
    ACoeff = np.random.random_sample(deg*np.ones(dim, dtype = int))
    for i,j in np.ndenumerate(ACoeff):
        if np.sum(i) >= deg:
            ACoeff[i] = 0
    if power:
        return MultiPower(ACoeff)
    else:
        return MultiCheb(ACoeff)

def correctZeros(polys, a, b):
    '''
    A helper function for test_subdivision_solve. Takes in polynomials, find their common zeros using subdivision, and calculates
    how many of the zeros are correct.
    In this function it ignores the number of zeros since it only searches a specific interval. It asserts that at least 95%
    of the zeros are correct (so it will pass even on bad random runs)
    '''
    zeros = subdiv.solve(polys, a, b)
    correct = 0
    outOfRange = 0
    for zero in zeros:
        good = True
        for poly in polys:
            if not np.isclose(0, poly(zero), atol = 1.e-3):
                good = False
                if (np.abs(zero) > 1).any():
                    outOfRange += 1
                break
        if good:
            correct += 1
    if len(zeros) == outOfRange:
        raise Exception("No zeros found")
    else:
        assert(100*correct/(len(zeros)-outOfRange) > 95)

def test_subdivision_solve_polys():
    '''
    The following tests will run subdivision.solve on relatively small random upper trianguler MultiPower.
    The assert statements will be inside of the correctZeros helper function.
    The fit occurs on [-1,1]X[-1,1]X..., so no transform is needed.
    '''
    #Case 1 - Two MultiPower 2D degree 10 polynomials.
    #choose a seed that has a zero like 1,3,7,8,12,20,21,22,22,27,38,41,42,43,46,51,54,55,57,60,65,67,68,69,73,74,78,80,81,84,86,90,95
    np.random.seed(1)
    a = -np.ones(2);b = np.ones(2)
    A = getPoly(10,2,True)
    B = getPoly(10,2,True)
    correctZeros([A,B], a, b)

    #Case 2 - Three MultiPower 3D degree 4 polynomials.
    #choose a seed that has a zero like 1,23,27,29,39,43,44,46,51,53,54,68,71,72,93
    np.random.seed(1)
    a = -np.ones(3);b = np.ones(3)
    A = getPoly(4,3,True)
    B = getPoly(4,3,True)
    C = getPoly(4,3,True)
    correctZeros([A,B,C], a, b)

    #Case 3 - Four MultiPower 4D degree 2 polynomials.
    #choose a seed that has a zero like 21,43,65,72,83
    np.random.seed(21)
    a = -np.ones(4);b = np.ones(4)
    A = getPoly(2,4,True)
    B = getPoly(2,4,True)
    C = getPoly(2,4,True)
    D = getPoly(2,4,True)
    correctZeros([A,B,C,D], a, b)

    #Case 4 - Two MultiPower 2D, one degree 20 and one degree 28
    #choose a seed that has a zero like 0,1,2,3,4,5,6,7,8,9,10
    # np.random.seed(0)
    # a = -np.ones(2);b = np.ones(2)
    # A = getPoly(20,2,True)
    # B = getPoly(28,2,True)
    # correctZeros([A,B], a, b)

    #Case 5 - Three MultiPower 3D of degrees 3,4 and 5
    #choose a seed that has a zero like 1,3,5,11,13,16,24,28,31,32,33,41,42
    np.random.seed(1)
    a = -np.ones(3);b = np.ones(3)
    A = getPoly(3,3,True)
    B = getPoly(4,3,True)
    C = getPoly(5,3,True)
    correctZeros([A,B,C], a, b)

def test_subdivision_solve_1d():
    #Case 6 - One MultiPower 1D of degrees 10
    #choose a seed that has a zero like ?
    np.random.seed(1)
    a = -np.ones(1);b = np.ones(1)
    A = getPoly(20,1,False)
    correctZeros([A], a, b)

<<<<<<< HEAD
#@unittest.skip("This test is broken, but it shouldn't be. Let's fix the code.")
=======
>>>>>>> 73189ee9
def test_subdivision_sine():
    '''
    Test case using basic sine function to put zeros on the coordinates.
    The expected zeros are
    (0,0), (0,1), (0,2), (0,3),
    (1,0), (1,1), (1,2), (1,3),
    (2,0), (2,1), (2,2), (2,3),
    (3,0), (3,1), (3,2), (3,3),

    '''
    f = lambda x: np.sin(np.pi*x[:,1])
    g = lambda x: np.sin(np.pi*(x[:,0]+x[:,1]))
    a = -0.511*np.ones(2)
    b = 3.511*np.ones(2)

    zeros = subdiv.solve([f, g], a, b)
    zeros = np.array(sorted(list(zeros), key=lambda x: 10*x[0] + x[1]))

    assert len(zeros) == 16

    X,Y = np.meshgrid(range(4),range(4),indexing='ij')
    expected_zeros = np.column_stack([X.flatten(), Y.flatten()])
    assert np.allclose(expected_zeros, zeros, atol=1e-4)

<<<<<<< HEAD
#@unittest.skip("high degree polynomial explodes outside of the unit region")
=======
>>>>>>> 73189ee9
def test_subdivision_solve_with_transform():
    '''
    The following tests will run subdivision.solve on relatively small random upper trianguler MultiPower.
    The assert statements will be inside of the correctZeros helper function.
    The fit occurs on [-2,2]X[-2,2]X..., so a transform is needed.
    '''
    #Case 1 - Two MultiPower 2D degree 10 polynomials.
    #choose a seed that has a zero like 1,3,7,8,12,20,21,22,22,27,38,41,42,43,46,51,54,55,57,60,65,67,68,69,73,74,78,80,81,84,86,90,95
    np.random.seed(1)
    a = -2*np.ones(2);b = 2*np.ones(2)
    A = getPoly(10,2,True)
    B = getPoly(10,2,True)
    correctZeros([A,B], a, b)

    #Case 2 - Three MultiPower 3D degree 4 polynomials.
    #choose a seed that has a zero like 1,23,27,29,39,43,44,46,51,53,54,68,71,72,93
    np.random.seed(1)
    a = -2*np.ones(3);b = 2*np.ones(3)
    A = getPoly(4,3,True)
    B = getPoly(4,3,True)
    C = getPoly(4,3,True)
    correctZeros([A,B,C], a, b)

    #Case 3 - Four MultiPower 4D degree 2 polynomials.
    #choose a seed that has a zero like 21,43,65,72,83
    np.random.seed(21)
    a = -2*np.ones(4);b = 2*np.ones(4)
    A = getPoly(2,4,True)
    B = getPoly(2,4,True)
    C = getPoly(2,4,True)
    D = getPoly(2,4,True)
    correctZeros([A,B,C,D], a, b)

    #Case 4 - Two MultiPower 2D, one degree 20 and one degree 28
    #choose a seed that has a zero like 0,1,2,3,4,5,6,7,8,9,10
    np.random.seed(0)
    a = -2*np.ones(2);b = 2*np.ones(2)
    A = getPoly(20,2,True)
    B = getPoly(28,2,True)
    correctZeros([A,B], a, b)

    # This case works, but it's really slow
    #Case 5 - Three MultiPower 3D of degrees 3,4 and 5
    #choose a seed that has a zero like 1,3,5,11,13,16,24,28,31,32,33,41,42
    # np.random.seed(1)
    # a = -2*np.ones(3);b = 2*np.ones(3)
    # A = getPoly(3,3,True)
    # B = getPoly(4,3,True)
    # C = getPoly(5,3,True)
    # correctZeros([A,B,C], a, b)

<<<<<<< HEAD
@unittest.skip("This test is broken because it produces a linear approximation.")
def test_subdivision_solve_with_transform_1d():
    #Case 6 - One MultiPower 1D of degrees 10
    #choose a seed that has a zero like ?
    # for i in range(10):
        # try:
        np.random.seed(1)
        a = -2*np.ones(1);b = 1*np.ones(1)
        A = getPoly(20,1,False)
        correctZeros([A], a, b)
        # except Exception as e:
        #     print('failed for seed = ', i, e)
        # else:
        #     print('suceeded for seed', i)
=======
def test_subdivision_solve_with_transform_1d():
    #Case 6 - One MultiPower 1D of degrees 10
    #choose a seed that has a zero like ?
    np.random.seed(2)
    a = -2*np.ones(1);b = 2*np.ones(1)
    A = getPoly(20,1,False)
    correctZeros([A], a, b)
>>>>>>> 73189ee9

def test_good_zeros_nd():
    '''
    The good zeros function should remove zeros with imaginary part or outside
    the range [-1,1]X[-1,1]X...
    '''

    zeros = np.array([
    [0.9+0j, 0.9+0j],   #good
    [0+0j, 0.1+0j],     #good
    [-1.1+0j, 0.1+0j],  #out of range
    [0.1+0.1j, 0.1+0j], #imaginary
    ])

    assert np.all(subdiv.good_zeros_nd(zeros) == zeros[:2])

    zeros = np.array([
    [0.9+0j, 0.9+0j, -0.1+0j],    #good
    [0+0j, 0.1+0j, 0.2+1e-14j],   #good
    [-1.1+0j, 0.1+0j, 0+0j],      #out of range
    [0.1+0.1j, 0.1+0j, 0.8-0.1j], #imaginary
    ])

    assert np.all(subdiv.good_zeros_nd(zeros) == zeros[:2])

<<<<<<< HEAD
if __name__ == "__main__":
    test_subdivision_solve_with_transform_1d()
=======
def test_copy_block():
    np.random.seed(0)

    dim = 2
    deg = 11
    block = np.random.rand(*([deg+1]*dim))
    values = subdiv.chebyshev_block_copy(block)
    idx = [slice(None)]*dim
    for i in range(dim):
        idx1 = idx.copy()
        idx1[i] = slice(1,deg)
        idx2 = idx.copy()
        idx2[i] = slice(2*deg-1,deg,-1)
        assert np.all(values[tuple(idx1)] == values[tuple(idx2)])

    dim = 3
    deg = 10
    block = np.random.rand(*([deg+1]*dim))
    values = subdiv.chebyshev_block_copy(block)
    idx = [slice(None)]*dim
    for i in range(dim):
        idx1 = idx.copy()
        idx1[i] = slice(1,deg)
        idx2 = idx.copy()
        idx2[i] = slice(2*deg-1,deg,-1)
        assert np.all(values[tuple(idx1)] == values[tuple(idx2)])

    dim = 4
    deg = 5
    block = np.random.rand(*([deg+1]*dim))
    values = subdiv.chebyshev_block_copy(block)

    idx = [slice(None)]*dim
    for i in range(dim):
        idx1 = idx.copy()
        idx1[i] = slice(1,deg)
        idx2 = idx.copy()
        idx2[i] = slice(2*deg-1,deg,-1)
        assert np.all(values[tuple(idx1)] == values[tuple(idx2)])

if __name__ == "__main__":
    test_subdivision_solve_with_transform()
>>>>>>> 73189ee9
<|MERGE_RESOLUTION|>--- conflicted
+++ resolved
@@ -102,10 +102,6 @@
     A = getPoly(20,1,False)
     correctZeros([A], a, b)
 
-<<<<<<< HEAD
-#@unittest.skip("This test is broken, but it shouldn't be. Let's fix the code.")
-=======
->>>>>>> 73189ee9
 def test_subdivision_sine():
     '''
     Test case using basic sine function to put zeros on the coordinates.
@@ -130,10 +126,6 @@
     expected_zeros = np.column_stack([X.flatten(), Y.flatten()])
     assert np.allclose(expected_zeros, zeros, atol=1e-4)
 
-<<<<<<< HEAD
-#@unittest.skip("high degree polynomial explodes outside of the unit region")
-=======
->>>>>>> 73189ee9
 def test_subdivision_solve_with_transform():
     '''
     The following tests will run subdivision.solve on relatively small random upper trianguler MultiPower.
@@ -185,22 +177,6 @@
     # C = getPoly(5,3,True)
     # correctZeros([A,B,C], a, b)
 
-<<<<<<< HEAD
-@unittest.skip("This test is broken because it produces a linear approximation.")
-def test_subdivision_solve_with_transform_1d():
-    #Case 6 - One MultiPower 1D of degrees 10
-    #choose a seed that has a zero like ?
-    # for i in range(10):
-        # try:
-        np.random.seed(1)
-        a = -2*np.ones(1);b = 1*np.ones(1)
-        A = getPoly(20,1,False)
-        correctZeros([A], a, b)
-        # except Exception as e:
-        #     print('failed for seed = ', i, e)
-        # else:
-        #     print('suceeded for seed', i)
-=======
 def test_subdivision_solve_with_transform_1d():
     #Case 6 - One MultiPower 1D of degrees 10
     #choose a seed that has a zero like ?
@@ -208,7 +184,6 @@
     a = -2*np.ones(1);b = 2*np.ones(1)
     A = getPoly(20,1,False)
     correctZeros([A], a, b)
->>>>>>> 73189ee9
 
 def test_good_zeros_nd():
     '''
@@ -234,10 +209,6 @@
 
     assert np.all(subdiv.good_zeros_nd(zeros) == zeros[:2])
 
-<<<<<<< HEAD
-if __name__ == "__main__":
-    test_subdivision_solve_with_transform_1d()
-=======
 def test_copy_block():
     np.random.seed(0)
 
@@ -279,5 +250,4 @@
         assert np.all(values[tuple(idx1)] == values[tuple(idx2)])
 
 if __name__ == "__main__":
-    test_subdivision_solve_with_transform()
->>>>>>> 73189ee9
+    test_subdivision_solve_with_transform()