from operator import itemgetter
import itertools
import numpy as np
import math
from scipy.linalg import lu, qr, solve_triangular, inv, solve, svd, qr_multiply
from numpy.linalg import cond
<<<<<<< HEAD
from groebner.polynomial import Polynomial, MultiCheb, MultiPower, is_power
from scipy.sparse import csc_matrix, vstack
from groebner.utils import Term, row_swap_matrix, fill_size, clean_zeros_from_matrix, triangular_solve, divides, get_var_list
=======
from groebner.polynomial import Polynomial, MultiCheb, MultiPower
from groebner.utils import Term, row_swap_matrix, clean_zeros_from_matrix, triangular_solve, divides, get_var_list, TVBError, slice_top, get_var_list, row_linear_dependencies
>>>>>>> a8e32bc7
import matplotlib.pyplot as plt
from collections import defaultdict
import gc
import time

<<<<<<< HEAD
def new_TelenVanBarel(initial_poly_list, global_accuracy = 1.e-10):
    """
    Macaulay will take a list of polynomials and use them to construct a Macaulay matrix.
    Will reduce as the matrix is created.
    parameters
    --------
    initial_poly_list : A list of polynomials
    global_accuracy : How small we want a number to be before assuming it is zero.
    --------

    Returns
    -----------
    Reduced Macaulay matrix that can be passed into the root finder.
    -----------
    """
    Power = is_power(initial_poly_list)

    poly_coeff_list = list()
    dim = initial_poly_list[0].dim
    degree = max([i.degree for i in initial_poly_list])
    total_degree = find_degree(initial_poly_list)

    for i in initial_poly_list:
        poly_coeff_list = add_polys(degree, i, poly_coeff_list)
    initial_poly_list = list()
    polys_old = create_reduce(poly_coeff_list, Power)
    for i in polys_old:
        poly_coeff_list.append(i.coeff)
    polys_new = list()
    mons = mon_combos(np.zeros(dim, dtype = int),1)
    mons = mons[1:]

    while degree < total_degree:
        poly_coeff_list, polys_old, polys_new = add_polys_to_deg_x(degree, poly_coeff_list, polys_old, polys_new, mons, Power)
        degree += 1

    VB = matrix_terms[matrix.shape[0]:]
    basisDict = makeBasisDict(matrix, matrix_terms, VB)
    return basisDict, VB

def add_polys_to_deg_x(degree, poly_coeff_list, polys_old, polys_new, mons, Power):
    for i in polys_old:
        for j in mons:
            polys_new.append(i.mon_mult(j, returnType = 'Matrix'))
    polys_old = create_reduce(polys_new, Power)
    for i in polys_old:
        poly_coeff_list.append(i.coeff)
    polys_new = list()
    return poly_coeff_list, polys_old, polys_new

def create_reduce(poly_list, Power, Print = False):
    matrix, matrix_terms, matrix_shape_stuff, poly_coeff_list = create_matrix(poly_coeff_list)
    if Print == True:
        print(matrix.shape)
    matrix, matrix_terms = rrqr_reduceTelenVanBarel2(matrix, matrix_terms, matrix_shape_stuff,
                                                        global_accuracy = global_accuracy)
    matrix = clean_zeros_from_matrix(matrix)
    non_zero_rows = np.sum(np.abs(matrix),axis=1) != 0
    matrix = matrix[non_zero_rows,:] #Only keeps the non_zero_polymonials
    if Print == True:
        matrix, matrix_terms = triangular_solve(matrix, matrix_terms, reorder = False)
    matrix = clean_zeros_from_matrix(matrix)
    poly_list = get_polys_from_matrix(matrix, matrix_terms, rows, Power)
    return poly_list

def TelenVanBarel(initial_poly_list, global_accuracy = 1.e-10):
=======
from groebner.Macaulay import findPivotColumns

def TelenVanBarel(initial_poly_list, accuracy = 1.e-10):
>>>>>>> a8e32bc7
    """
    Macaulay will take a list of polynomials and use them to construct a Macaulay matrix.

    Parameters
    --------
    initial_poly_list: A list of polynomials
    accuracy: How small we want a number to be before assuming it is zero.
    --------

    Returns
    -----------
    Reduced Macaulay matrix that can be passed into the root finder.
    -----------
    """
    Power = is_power(initial_poly_list)

    poly_coeff_list = []
    degree = find_degree(initial_poly_list)
    dim = initial_poly_list[0].dim
    
    
    #Checks to make sure TVB will work.
    if not has_top_xs(initial_poly_list):
        raise TVBError("Doesn't have all x^n's on diagonal. Do linear transformation")
    S = get_S_Poly(initial_poly_list)
    if isinstance(S,Polynomial):
        print(S.coeff)
        initial_poly_list.append(S)
        degree = find_degree(initial_poly_list)
    
    
    for i in initial_poly_list:
        poly_coeff_list = add_polys(degree, i, poly_coeff_list)

<<<<<<< HEAD
    matrix, matrix_terms, matrix_shape_stuff, poly_coeff_list = create_matrix(poly_coeff_list)
=======
    matrix, matrix_terms, matrix_shape_stuff = create_matrix(poly_coeff_list, degree, dim)
>>>>>>> a8e32bc7

    matrix, matrix_terms = rrqr_reduceTelenVanBarel2(matrix, matrix_terms, matrix_shape_stuff, accuracy = accuracy)    
    
    height = matrix.shape[0]
    matrix[:,height:] = solve_triangular(matrix[:,:height],matrix[:,height:])
    matrix[:,:height] = np.eye(height)

    VB = matrix_terms[matrix.shape[0]:]
    
    basisDict = makeBasisDict(matrix, matrix_terms, VB, Power, [degree]*dim)
    return basisDict, VB, degree

def makeBasisDict(matrix, matrix_terms, VB, power, remainder_shape):
    '''
    Take a matrix that has been traingular solved and returns a dictionary mapping the pivot columns terms
    behind them, all of which will be in the vector basis. All the matrixes that are mapped to will be the same shape.
    '''
    basisDict = {}
    
    if power: #We don't actually need most of the rows, so we only get the ones we need.
        neededSpots = set()
        for term, mon in itertools.product(VB,get_var_list(VB.shape[1])):
            neededSpots.add(tuple(term+mon))
    
    spots = list()
    for dim in range(VB.shape[1]):
        spots.append(VB.T[dim])

    for i in range(matrix.shape[0]):
        term = tuple(matrix_terms[i])
        if power and term not in neededSpots:
            continue
        remainder = np.zeros(remainder_shape)
        row = matrix[i]
        remainder[spots] = row[matrix.shape[0]:]
        basisDict[term] = remainder

    return basisDict

def find_degree(poly_list):
    '''
    Takes a list of polynomials and finds the degree needed for a Macaulay matrix.
    Adds the degree of each polynomial and then subtracts the total number of polynomials and adds one.

    Example:
        For polynomials [P1,P2,P3] with degree [d1,d2,d3] the function returns d1+d2+d3-3+1
    '''
    degree_needed = 0
    for poly in poly_list:
        degree_needed += poly.degree
    return ((degree_needed - len(poly_list)) + 1)

def mon_combosHighest(mon, numLeft, spot = 0):
    '''
    Same as mon_combos but only returns highest degree stuff.
    '''
    answers = list()
    if len(mon) == spot+1: #We are at the end of mon, no more recursion.
        mon[spot] = numLeft
        answers.append(mon.copy())
        return answers
    if numLeft == 0: #Nothing else can be added.
        answers.append(mon.copy())
        return answers
    temp = mon.copy() #Quicker than copying every time inside the loop.
    for i in range(numLeft+1): #Recursively add to mon further down.
        temp[spot] = i
        answers += mon_combosHighest(temp, numLeft-i, spot+1)
    return answers

def mon_combos(mon, numLeft, spot = 0):
    '''
    This function finds all the monomials up to a given degree (here numLeft) and returns them.
    mon is a tuple that starts as all 0's and gets changed as needed to get all the monomials.
    numLeft starts as the dimension, but as the code goes is how much can still be added to mon.
    spot is the place in mon we are currently adding things to.
    Returns a list of all the possible monomials.
    '''
    answers = list()
    if len(mon) == spot+1: #We are at the end of mon, no more recursion.
        for i in range(numLeft+1):
            mon[spot] = i
            answers.append(mon.copy())
        return answers
    if numLeft == 0: #Nothing else can be added.
        answers.append(mon.copy())
        return answers
    temp = mon.copy() #Quicker than copying every time inside the loop.
    for i in range(numLeft+1): #Recursively add to mon further down.
        temp[spot] = i
        answers += mon_combos(temp, numLeft-i, spot+1)
    return answers

def add_polys(degree, poly, poly_coeff_list):
    """
    Take each polynomial and adds it to a poly_list
    Then uses monomial multiplication and adds all polynomials with degree less than
        or equal to the total degree needed.
    Returns a list of polynomials.
    """
    poly_coeff_list.append(poly.coeff)
    deg = degree - poly.degree
    dim = poly.dim
    mons = mon_combos([0]*dim,deg)
    for i in mons[1:]: #skips the first all 0 mon
        poly_coeff_list.append(poly.mon_mult(i, returnType = 'Matrix'))
    return poly_coeff_list

def sorted_matrix_terms(degree, dim):
    '''Finds the matrix_terms sorted in the term order needed for TelenVanBarel reduction.
    So the highest terms come first,the x,y,z etc monomials last.
    Parameters
    ----------
    degree : int
        The degree of the TVB Matrix
    dim : int
        The dimension of the polynomials going into the matrix.
    Returns
    -------
    matrix_terms : numpy array
        The sorted matrix_terms.
    matrix_term_stuff : tuple
        The first entry is the number of 'highest' monomial terms. The second entry is the number of 'other' terms,
        those not in the first or third catagory. The third entry is the number of monomials of degree one of a
        single variable, as well as the monomial 1.
    '''
    highest_mons = mon_combosHighest([0]*dim,degree)
    
    other_mons = list()
    d = degree - 1
    while d > 1:
        other_mons += mon_combosHighest([0]*dim,d)
        d -= 1
    
    xs_mons = mon_combos([0]*dim,1)
    
    sorted_matrix_terms = np.reshape(highest_mons+other_mons+xs_mons, (len(highest_mons+other_mons+xs_mons),dim))
    
    return sorted_matrix_terms, tuple([len(highest_mons),len(other_mons),len(xs_mons)])

def create_matrix(poly_coeffs, degree, dim):
    ''' Builds a Telen Van Barel matrix.

    Parameters
    ----------
    poly_coeffs : list.
        Contains numpy arrays that hold the coefficients of the polynomials to be put in the matrix.
    degree : int
        The degree of the TVB Matrix
    dim : int
        The dimension of the polynomials going into the matrix.
    Returns
    -------
    matrix : 2D numpy array
        The Telen Van Barel matrix.
    '''
    bigShape = [degree+1]*dim

    matrix_terms, matrix_shape_stuff = sorted_matrix_terms(degree, dim)

    #Get the slices needed to pull the matrix_terms from the coeff matrix.
    matrix_term_indexes = list()
    for row in matrix_terms.T:
        matrix_term_indexes.append(row)

    #Adds the poly_coeffs to flat_polys, using added_zeros to make sure every term is in there.
    added_zeros = np.zeros(bigShape)
    flat_polys = list()
    for coeff in poly_coeffs:
        slices = slice_top(coeff)
        added_zeros[slices] = coeff
        flat_polys.append(added_zeros[matrix_term_indexes])
        added_zeros[slices] = np.zeros_like(coeff)
        coeff = 0
    poly_coeffs = 0
    
    #Make the matrix. Reshape is faster than stacking.
    matrix = np.reshape(flat_polys, (len(flat_polys),len(matrix_terms)))
    
    if matrix_shape_stuff[0] > matrix.shape[0]: #The matrix isn't tall enough, these can't all be pivot columns.
        raise TVBError("HIGHEST NOT FULL RANK. TRY HIGHER DEGREE")
    
    #Sorts the rows of the matrix so it is close to upper triangular.
    matrix = row_swap_matrix(matrix)
    return matrix, matrix_terms, matrix_shape_stuff, list()

def rrqr_reduceTelenVanBarel(matrix, matrix_terms, matrix_shape_stuff, accuracy = 1.e-10):
    ''' Reduces a Telen Van Barel Macaulay matrix.

    The matrix is split into the shape
    A B C
    D E F
    Where A is square and contains all the highest terms, and C contains all the x,y,z etc. terms. The lengths
    are determined by the matrix_shape_stuff tuple. First A and D are reduced using rrqr, and then the rest of
    the matrix is multiplied by Q.T to change it accordingly. Then E is reduced by rrqr, the rows of B are shifted
    accordingly, and F is multipled by Q.T to change it accordingly. This is all done in place to save memory.

    Parameters
    ----------
    matrix : numpy array.
        The Macaulay matrix, sorted in TVB style.
    matrix_terms: numpy array
        Each row of the array contains a term in the matrix. The i'th row corresponds to
        the i'th column in the matrix.
    matrix_shape_stuff : tuple
        Terrible name I know. It has 3 values, the first is how many columnns are in the
        'highest' part of the matrix. The second is how many are in the 'others' part of
        the matrix, and the third is how many are in the 'xs' part.
    Returns
    -------
    matrix : numpy array
        The reduced matrix.
    matrix_terms: numpy array
        The resorted matrix_terms.
    '''
    highest_num = matrix_shape_stuff[0]
    others_num = matrix_shape_stuff[1]
    xs_num = matrix_shape_stuff[2]
        
    #RRQR reduces A and D sticking the result in it's place.
    Q1,matrix[:,:highest_num],P1 = qr(matrix[:,:highest_num], pivoting = True)
    
    if abs(matrix[:,:highest_num].diagonal()[-1]) < accuracy:
        raise TVBError("HIGHEST NOT FULL RANK")
            
    #Multiplying the rest of the matrix by Q.T
    matrix[:,highest_num:] = Q1.T@matrix[:,highest_num:]
    Q1 = 0 #Get rid of Q1 for memory purposes.

    #RRQR reduces E sticking the result in it's place.
    Q,matrix[highest_num:,highest_num:highest_num+others_num],P = qr(matrix[highest_num:,highest_num:highest_num+others_num], pivoting = True)

    #Multiplies F by Q.T.
    matrix[highest_num:,highest_num+others_num:] = Q.T@matrix[highest_num:,highest_num+others_num:]
    Q = 0 #Get rid of Q for memory purposes.

    #Shifts the columns of B
    matrix[:highest_num,highest_num:highest_num+others_num] = matrix[:highest_num,highest_num:highest_num+others_num][:,P]

    #Checks for 0 rows and gets rid of them.
    rank = np.sum(np.abs(matrix.diagonal())>accuracy)
    matrix = matrix[:rank]

    #Resorts the matrix_terms.
    matrix_terms[:highest_num] = matrix_terms[:highest_num][P1]
    matrix_terms[highest_num:highest_num+others_num] = matrix_terms[highest_num:highest_num+others_num][P]

    return matrix, matrix_terms


def rrqr_reduceTelenVanBarel2(matrix, matrix_terms, matrix_shape_stuff, accuracy = 1.e-10):
    ''' Reduces a Telen Van Barel Macaulay matrix.

    This function does the same thing as rrqr_reduceTelenVanBarel but uses qr_multiply instead of qr and a multiplication
    to make the function faster and more memory efficient.

    Parameters
    ----------
    matrix : numpy array.
        The Macaulay matrix, sorted in TVB style.
    matrix_terms: numpy array
        Each row of the array contains a term in the matrix. The i'th row corresponds to
        the i'th column in the matrix.
    matrix_shape_stuff : tuple
        Terrible name I know. It has 3 values, the first is how many columnns are in the
        'highest' part of the matrix. The second is how many are in the 'others' part of
        the matrix, and the third is how many are in the 'xs' part.
    accuracy : float
        What is determined to be 0.
    Returns
    -------
    matrix : numpy array
        The reduced matrix.
    matrix_terms: numpy array
        The resorted matrix_terms.
    '''
    highest_num = matrix_shape_stuff[0]
    others_num = matrix_shape_stuff[1]
    xs_num = matrix_shape_stuff[2]
    
    C1,matrix[:highest_num,:highest_num],P1 = qr_multiply(matrix[:,:highest_num], matrix[:,highest_num:].T, mode = 'right', pivoting = True)
    matrix[:highest_num,highest_num:] = C1.T
    C1 = 0
    
    if abs(matrix[:,:highest_num].diagonal()[-1]) < accuracy:
        raise TVBError("HIGHEST NOT FULL RANK")
    
    matrix[:highest_num,highest_num:] = solve_triangular(matrix[:highest_num,:highest_num],matrix[:highest_num,highest_num:])
    matrix[:highest_num,:highest_num] = np.eye(highest_num)
    matrix[highest_num:,highest_num:] -= (matrix[highest_num:,:highest_num][:,P1])@matrix[:highest_num,highest_num:]
    matrix_terms[:highest_num] = matrix_terms[:highest_num][P1]
    P1 = 0

    C,R,P = qr_multiply(matrix[highest_num:,highest_num:highest_num+others_num], matrix[highest_num:,highest_num+others_num:].T, mode = 'right', pivoting = True)
    
    matrix = matrix[:R.shape[0]+highest_num]
    matrix[highest_num:,:highest_num] = np.zeros_like(matrix[highest_num:,:highest_num])
    matrix[highest_num:,highest_num:highest_num+R.shape[1]] = R
    matrix[highest_num:,highest_num+R.shape[1]:] = C.T
    C,R = 0,0
    
    #Shifts the columns of B.
    matrix[:highest_num,highest_num:highest_num+others_num] = matrix[:highest_num,highest_num:highest_num+others_num][:,P]
    matrix_terms[highest_num:highest_num+others_num] = matrix_terms[highest_num:highest_num+others_num][P]
    P = 0

    #Get rid of 0 rows at the bottom.
    rank = np.sum(np.abs(matrix.diagonal())>accuracy)
    matrix = matrix[:rank]

    return matrix, matrix_terms


def has_top_xs(polys):
    '''Finds out if the Macaulay Matrix will have an x^d in each dimension.
    
    TVB redction will work if an only if this is true. So in 2 dimensions a Macaulay matrix of degree d
    needs to have a x^d and y^d in it, in 3 dimensions it needs an x^d, y^d and z^d etc.
    
    Parameters
    ----------
    polys : list
        The polynomials with which the Macaulay Matrix is created.
    Returns
    -------
    has_top_xs : bool
        True if it has all the x^d's; False otherwise.
    '''
    dim = polys[0].dim
    
    hasXs = np.zeros(dim)
    #Make everything behind the diagonal 0,
    for poly in polys:
        deg = poly.degree
        
        possibleXs = set()
        for row in deg*get_var_list(dim):
            possibleXs.add(tuple(deg*np.array(row)))
        
        for mon in zip(*np.where(poly.coeff!=0)):
            #Checks to see if it's an x^n.
            if mon in possibleXs:
                hasXs += mon
    return np.all(hasXs)

def getDiagPoly(poly):
    '''Gets the diagonal polynomial of a polynomial.
    
    This is defined as only the monomials in a polynomial that are of the highest degree. Everything else is 0.
        
    Parameters
    ----------
    poly : Polynomial
        The polynomial of interest.
    Returns
    -------
    poly : Polynomial
        The diagonal polynomial.
    '''
    diagCoeff = poly.coeff.copy()
    deg = poly.degree
    for mon in zip(*np.where(diagCoeff!=0)):
        if np.sum(mon) != deg:
            diagCoeff[mon] = 0
    if isinstance(poly,MultiPower):
        return MultiPower(diagCoeff)
    else:
        return MultiCheb(diagCoeff)

def topDegreeMatrix(polys, degree):
    '''Gets the upper left corner of a Macaulay Matrix, the top degree part.
    
    Only includes the columns that are monomials of highest degree and the rows that have non-zero elements in those columns
    
    Parameters
    ----------
    polys : list
        The polynomials used to make the matrix.
    degree : int
        The degree of the Macaulay Matrix to be made.
    Returns
    -------
    matrix : numpy array
        The matrix.
    matrixMons : list
        A list of the monomials that were used to create the matrix. The i'th element is the monomial used to create the
        i'th row of the matrix.
    full : numpy array
        An array of zeros with the shape of the degree of the matrix in each dimension.
    '''
    dim = polys[0].dim
    power = isinstance(polys[0],MultiPower)
    
    diagPolys = list()
    for poly in polys:
        diagPolys.append(getDiagPoly(poly))

    diagSpots = np.vstack(mon_combosHighest([0]*dim,degree))
    diagPlaces = list()
    for i in range(dim):
        diagPlaces.append(diagSpots.T[i])

    full = np.zeros([degree+1]*dim)
        
    matrixRows = list()
    matrixMons = list()
    for diagPoly in diagPolys:
        mons = mon_combosHighest([0]*dim,degree - diagPoly.degree)
        matrixMons.append(mons)
        for mon in mons:
            coeff = diagPoly.mon_mult(mon, returnType = 'Matrix')
            full[slice_top(coeff)] = coeff
            matrixRows.append(full[diagPlaces])
            full[slice_top(coeff)] = np.zeros_like(coeff)
    matrix = np.vstack(matrixRows)
    return matrix, matrixMons, full

def getFPolys(fcoeffs, matrixMons, full, power):
    '''Finds the f-polynomials needed to make an S polynomial.
    
    Given a set of polynomials p1,p2 ... pn S = p1f1 + p2f2 + ... +pnfn. matrixMons is the monomials in the fPolys
    and fcoeffs is all the coefficients for them.
        
    Parameters
    ----------
    fcoeffs : numpy array
        Each entry is a coefficient in one of the fpolys. It is in the same order as the monomials in matrixMons.
    matrixMons : list
        Each entry is a list of the monomials in one f polynomial. They are in the same order as the fcoeffs.
    full : numpy array
        A matrix of zeros that is the maximum size of the coefficient matrix for an f polynomial. So each f polynomial
        starts as a copy of it and then the fcoeffs are put in the matrixMons spots.
    power : bool
        True if the fPolys should be MultiPower objects. False if they should be MultiCheb.
    Returns
    -------
    fPolys : list
        The f polynomials.
    '''
    fPolys = list()
    for mons in matrixMons:
        fCoeff = full.copy()
        for mon in mons:
            fCoeff[tuple(mon)] = fcoeffs[0]
            fcoeffs = fcoeffs[1:]
        if power:
            fPolys.append(MultiPower(fCoeff))
        else:
            fPolys.append(MultiCheb(fCoeff))
    return fPolys

def finalizeS(polys, S):
    '''Makes sure an S polynomial will make TVB work, if not, finds a new one.
            
    Parameters
    ----------
    polys : list
        The original polys used to make a TVB matrix.
    S : Polyomial
        A potential S polynomial to make TVB work.
    Returns
    -------
    finalizeS : Polynomail 
        A polynomial that will make TVB work. If S works, S is returned, otherwise a new potential S2 is calculated
        and finalizeS is called again on S2.
    '''
    #print(S.coeff)
    
    if S.degree <= 0:
        raise TVBError('Polys are non-zero dimensional')
    
    dim = polys[0].dim
    power = isinstance(polys[0],MultiPower)
    degree = find_degree(polys)
    #print(degree)
    
    matrix, matrixMons, full = topDegreeMatrix(polys+list([S]), degree)
    Q,R,P = qr(matrix, pivoting = True)
    #print(R.diagonal())
    if abs(R.diagonal()[-1]) > 1.e-10:
        return S
    
    fPolys = getFPolys(clean_zeros_from_matrix(Q.T[-1]), matrixMons, full, power)
    if power:
        S2 = MultiPower(np.array([0]))
    else:
        S2 = MultiCheb(np.array([0]))
    for i in range(len(polys)):
        poly = polys[i]
        f = fPolys[i]
        S2 += poly*f
    S2 += S*fPolys[-1]
    S2.__init__(clean_zeros_from_matrix(S2.coeff))
    return finalizeS(polys, S2)

def get_S_Poly(polys):
    '''Gets an S polynomial if needed to make sure TVB will work.
    
    The code checks if an S is needed first. If so, it calculates one potential S, and then calls finalizeS on it
    to make sure that S is actually valid, and if not to find a better one.
    
    Parameters
    ----------
    polys : list
        The original polys used to make a TVB matrix.
    Returns
    -------
    get_S_Poly : int or Polynomial 
        Returns -1 if no S-Poly is needed, menaing TVB will work fine as is. Otherwise, returns a Polynomial Object
        S that when added to the basis will make TVB work.
    '''    
    dim = polys[0].dim
    power = isinstance(polys[0],MultiPower)
    degree = find_degree(polys)
    
    matrix, matrixMons, full = topDegreeMatrix(polys, degree)

    #print(matrix)
    Q,R,P = qr(matrix, pivoting = True)
    #print(R.diagonal())
    if abs(R.diagonal()[-1]) > 1.e-10:
        return -1 #It works fine.
    fPolys = getFPolys(clean_zeros_from_matrix(Q.T[-1]), matrixMons, full, power)
    if power:
        S = MultiPower(np.array([0]))
    else:
        S = MultiCheb(np.array([0]))
    for i in range(len(polys)):
        poly = polys[i]
        f = fPolys[i]
        S += poly*f
    S.__init__(clean_zeros_from_matrix(S.coeff))
    
    #Now make a new function to check if it's done and if not keep going.
    return finalizeS(polys, S)<|MERGE_RESOLUTION|>--- conflicted
+++ resolved
@@ -4,20 +4,13 @@
 import math
 from scipy.linalg import lu, qr, solve_triangular, inv, solve, svd, qr_multiply
 from numpy.linalg import cond
-<<<<<<< HEAD
 from groebner.polynomial import Polynomial, MultiCheb, MultiPower, is_power
-from scipy.sparse import csc_matrix, vstack
-from groebner.utils import Term, row_swap_matrix, fill_size, clean_zeros_from_matrix, triangular_solve, divides, get_var_list
-=======
-from groebner.polynomial import Polynomial, MultiCheb, MultiPower
 from groebner.utils import Term, row_swap_matrix, clean_zeros_from_matrix, triangular_solve, divides, get_var_list, TVBError, slice_top, get_var_list, row_linear_dependencies
->>>>>>> a8e32bc7
 import matplotlib.pyplot as plt
 from collections import defaultdict
 import gc
 import time
 
-<<<<<<< HEAD
 def new_TelenVanBarel(initial_poly_list, global_accuracy = 1.e-10):
     """
     Macaulay will take a list of polynomials and use them to construct a Macaulay matrix.
@@ -83,12 +76,7 @@
     poly_list = get_polys_from_matrix(matrix, matrix_terms, rows, Power)
     return poly_list
 
-def TelenVanBarel(initial_poly_list, global_accuracy = 1.e-10):
-=======
-from groebner.Macaulay import findPivotColumns
-
 def TelenVanBarel(initial_poly_list, accuracy = 1.e-10):
->>>>>>> a8e32bc7
     """
     Macaulay will take a list of polynomials and use them to construct a Macaulay matrix.
 
@@ -108,8 +96,8 @@
     poly_coeff_list = []
     degree = find_degree(initial_poly_list)
     dim = initial_poly_list[0].dim
-    
-    
+
+
     #Checks to make sure TVB will work.
     if not has_top_xs(initial_poly_list):
         raise TVBError("Doesn't have all x^n's on diagonal. Do linear transformation")
@@ -118,25 +106,21 @@
         print(S.coeff)
         initial_poly_list.append(S)
         degree = find_degree(initial_poly_list)
-    
-    
+
+
     for i in initial_poly_list:
         poly_coeff_list = add_polys(degree, i, poly_coeff_list)
 
-<<<<<<< HEAD
-    matrix, matrix_terms, matrix_shape_stuff, poly_coeff_list = create_matrix(poly_coeff_list)
-=======
     matrix, matrix_terms, matrix_shape_stuff = create_matrix(poly_coeff_list, degree, dim)
->>>>>>> a8e32bc7
-
-    matrix, matrix_terms = rrqr_reduceTelenVanBarel2(matrix, matrix_terms, matrix_shape_stuff, accuracy = accuracy)    
-    
+
+    matrix, matrix_terms = rrqr_reduceTelenVanBarel2(matrix, matrix_terms, matrix_shape_stuff, accuracy = accuracy)
+
     height = matrix.shape[0]
     matrix[:,height:] = solve_triangular(matrix[:,:height],matrix[:,height:])
     matrix[:,:height] = np.eye(height)
 
     VB = matrix_terms[matrix.shape[0]:]
-    
+
     basisDict = makeBasisDict(matrix, matrix_terms, VB, Power, [degree]*dim)
     return basisDict, VB, degree
 
@@ -146,12 +130,12 @@
     behind them, all of which will be in the vector basis. All the matrixes that are mapped to will be the same shape.
     '''
     basisDict = {}
-    
+
     if power: #We don't actually need most of the rows, so we only get the ones we need.
         neededSpots = set()
         for term, mon in itertools.product(VB,get_var_list(VB.shape[1])):
             neededSpots.add(tuple(term+mon))
-    
+
     spots = list()
     for dim in range(VB.shape[1]):
         spots.append(VB.T[dim])
@@ -255,17 +239,17 @@
         single variable, as well as the monomial 1.
     '''
     highest_mons = mon_combosHighest([0]*dim,degree)
-    
+
     other_mons = list()
     d = degree - 1
     while d > 1:
         other_mons += mon_combosHighest([0]*dim,d)
         d -= 1
-    
+
     xs_mons = mon_combos([0]*dim,1)
-    
+
     sorted_matrix_terms = np.reshape(highest_mons+other_mons+xs_mons, (len(highest_mons+other_mons+xs_mons),dim))
-    
+
     return sorted_matrix_terms, tuple([len(highest_mons),len(other_mons),len(xs_mons)])
 
 def create_matrix(poly_coeffs, degree, dim):
@@ -303,16 +287,16 @@
         added_zeros[slices] = np.zeros_like(coeff)
         coeff = 0
     poly_coeffs = 0
-    
+
     #Make the matrix. Reshape is faster than stacking.
     matrix = np.reshape(flat_polys, (len(flat_polys),len(matrix_terms)))
-    
+
     if matrix_shape_stuff[0] > matrix.shape[0]: #The matrix isn't tall enough, these can't all be pivot columns.
         raise TVBError("HIGHEST NOT FULL RANK. TRY HIGHER DEGREE")
-    
+
     #Sorts the rows of the matrix so it is close to upper triangular.
     matrix = row_swap_matrix(matrix)
-    return matrix, matrix_terms, matrix_shape_stuff, list()
+    return matrix, matrix_terms, matrix_shape_stuff
 
 def rrqr_reduceTelenVanBarel(matrix, matrix_terms, matrix_shape_stuff, accuracy = 1.e-10):
     ''' Reduces a Telen Van Barel Macaulay matrix.
@@ -346,13 +330,13 @@
     highest_num = matrix_shape_stuff[0]
     others_num = matrix_shape_stuff[1]
     xs_num = matrix_shape_stuff[2]
-        
+
     #RRQR reduces A and D sticking the result in it's place.
     Q1,matrix[:,:highest_num],P1 = qr(matrix[:,:highest_num], pivoting = True)
-    
+
     if abs(matrix[:,:highest_num].diagonal()[-1]) < accuracy:
         raise TVBError("HIGHEST NOT FULL RANK")
-            
+
     #Multiplying the rest of the matrix by Q.T
     matrix[:,highest_num:] = Q1.T@matrix[:,highest_num:]
     Q1 = 0 #Get rid of Q1 for memory purposes.
@@ -407,14 +391,14 @@
     highest_num = matrix_shape_stuff[0]
     others_num = matrix_shape_stuff[1]
     xs_num = matrix_shape_stuff[2]
-    
+
     C1,matrix[:highest_num,:highest_num],P1 = qr_multiply(matrix[:,:highest_num], matrix[:,highest_num:].T, mode = 'right', pivoting = True)
     matrix[:highest_num,highest_num:] = C1.T
     C1 = 0
-    
+
     if abs(matrix[:,:highest_num].diagonal()[-1]) < accuracy:
         raise TVBError("HIGHEST NOT FULL RANK")
-    
+
     matrix[:highest_num,highest_num:] = solve_triangular(matrix[:highest_num,:highest_num],matrix[:highest_num,highest_num:])
     matrix[:highest_num,:highest_num] = np.eye(highest_num)
     matrix[highest_num:,highest_num:] -= (matrix[highest_num:,:highest_num][:,P1])@matrix[:highest_num,highest_num:]
@@ -422,13 +406,13 @@
     P1 = 0
 
     C,R,P = qr_multiply(matrix[highest_num:,highest_num:highest_num+others_num], matrix[highest_num:,highest_num+others_num:].T, mode = 'right', pivoting = True)
-    
+
     matrix = matrix[:R.shape[0]+highest_num]
     matrix[highest_num:,:highest_num] = np.zeros_like(matrix[highest_num:,:highest_num])
     matrix[highest_num:,highest_num:highest_num+R.shape[1]] = R
     matrix[highest_num:,highest_num+R.shape[1]:] = C.T
     C,R = 0,0
-    
+
     #Shifts the columns of B.
     matrix[:highest_num,highest_num:highest_num+others_num] = matrix[:highest_num,highest_num:highest_num+others_num][:,P]
     matrix_terms[highest_num:highest_num+others_num] = matrix_terms[highest_num:highest_num+others_num][P]
@@ -443,10 +427,10 @@
 
 def has_top_xs(polys):
     '''Finds out if the Macaulay Matrix will have an x^d in each dimension.
-    
+
     TVB redction will work if an only if this is true. So in 2 dimensions a Macaulay matrix of degree d
     needs to have a x^d and y^d in it, in 3 dimensions it needs an x^d, y^d and z^d etc.
-    
+
     Parameters
     ----------
     polys : list
@@ -457,16 +441,16 @@
         True if it has all the x^d's; False otherwise.
     '''
     dim = polys[0].dim
-    
+
     hasXs = np.zeros(dim)
     #Make everything behind the diagonal 0,
     for poly in polys:
         deg = poly.degree
-        
+
         possibleXs = set()
         for row in deg*get_var_list(dim):
             possibleXs.add(tuple(deg*np.array(row)))
-        
+
         for mon in zip(*np.where(poly.coeff!=0)):
             #Checks to see if it's an x^n.
             if mon in possibleXs:
@@ -475,9 +459,9 @@
 
 def getDiagPoly(poly):
     '''Gets the diagonal polynomial of a polynomial.
-    
+
     This is defined as only the monomials in a polynomial that are of the highest degree. Everything else is 0.
-        
+
     Parameters
     ----------
     poly : Polynomial
@@ -499,9 +483,9 @@
 
 def topDegreeMatrix(polys, degree):
     '''Gets the upper left corner of a Macaulay Matrix, the top degree part.
-    
+
     Only includes the columns that are monomials of highest degree and the rows that have non-zero elements in those columns
-    
+
     Parameters
     ----------
     polys : list
@@ -520,7 +504,7 @@
     '''
     dim = polys[0].dim
     power = isinstance(polys[0],MultiPower)
-    
+
     diagPolys = list()
     for poly in polys:
         diagPolys.append(getDiagPoly(poly))
@@ -531,7 +515,7 @@
         diagPlaces.append(diagSpots.T[i])
 
     full = np.zeros([degree+1]*dim)
-        
+
     matrixRows = list()
     matrixMons = list()
     for diagPoly in diagPolys:
@@ -547,10 +531,10 @@
 
 def getFPolys(fcoeffs, matrixMons, full, power):
     '''Finds the f-polynomials needed to make an S polynomial.
-    
+
     Given a set of polynomials p1,p2 ... pn S = p1f1 + p2f2 + ... +pnfn. matrixMons is the monomials in the fPolys
     and fcoeffs is all the coefficients for them.
-        
+
     Parameters
     ----------
     fcoeffs : numpy array
@@ -581,7 +565,7 @@
 
 def finalizeS(polys, S):
     '''Makes sure an S polynomial will make TVB work, if not, finds a new one.
-            
+
     Parameters
     ----------
     polys : list
@@ -590,26 +574,26 @@
         A potential S polynomial to make TVB work.
     Returns
     -------
-    finalizeS : Polynomail 
+    finalizeS : Polynomail
         A polynomial that will make TVB work. If S works, S is returned, otherwise a new potential S2 is calculated
         and finalizeS is called again on S2.
     '''
     #print(S.coeff)
-    
+
     if S.degree <= 0:
         raise TVBError('Polys are non-zero dimensional')
-    
+
     dim = polys[0].dim
     power = isinstance(polys[0],MultiPower)
     degree = find_degree(polys)
     #print(degree)
-    
+
     matrix, matrixMons, full = topDegreeMatrix(polys+list([S]), degree)
     Q,R,P = qr(matrix, pivoting = True)
     #print(R.diagonal())
     if abs(R.diagonal()[-1]) > 1.e-10:
         return S
-    
+
     fPolys = getFPolys(clean_zeros_from_matrix(Q.T[-1]), matrixMons, full, power)
     if power:
         S2 = MultiPower(np.array([0]))
@@ -625,24 +609,24 @@
 
 def get_S_Poly(polys):
     '''Gets an S polynomial if needed to make sure TVB will work.
-    
+
     The code checks if an S is needed first. If so, it calculates one potential S, and then calls finalizeS on it
     to make sure that S is actually valid, and if not to find a better one.
-    
+
     Parameters
     ----------
     polys : list
         The original polys used to make a TVB matrix.
     Returns
     -------
-    get_S_Poly : int or Polynomial 
+    get_S_Poly : int or Polynomial
         Returns -1 if no S-Poly is needed, menaing TVB will work fine as is. Otherwise, returns a Polynomial Object
         S that when added to the basis will make TVB work.
-    '''    
+    '''
     dim = polys[0].dim
     power = isinstance(polys[0],MultiPower)
     degree = find_degree(polys)
-    
+
     matrix, matrixMons, full = topDegreeMatrix(polys, degree)
 
     #print(matrix)
@@ -660,6 +644,6 @@
         f = fPolys[i]
         S += poly*f
     S.__init__(clean_zeros_from_matrix(S.coeff))
-    
+
     #Now make a new function to check if it's done and if not keep going.
     return finalizeS(polys, S)