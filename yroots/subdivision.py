"""
Subdivision provides a solve function that finds roots of a set of functions
by approximating the functions with Chebyshev polynomials.
When the approximation is performed on a sufficiently small interval,
the approximation degree is small enough to be solved efficiently.

"""

import numpy as np
from scipy.fftpack import fftn
from yroots.OneDimension import divCheb, divPower, multCheb, multPower
from yroots.Multiplication import multiplication
from yroots.utils import clean_zeros_from_matrix, slice_top, MacaulayError, \
                         get_var_list, ConditioningError, TooManyRoots, \
                         Tolerances, solve_linear, memoize, Memoize
from yroots.polynomial import MultiCheb
from yroots.IntervalChecks import IntervalData
from yroots.RootTracker import RootTracker
from itertools import product
from matplotlib import pyplot as plt
from scipy.linalg import lu
import time
import warnings
from numba import jit
from math import log2, ceil

macheps = 2.220446049250313e-16

def solve(funcs, a, b, rel_approx_tol=1.e-15, abs_approx_tol=1.e-12,
          max_cond_num=1e5, good_zeros_factor=100, min_good_zeros_tol=1e-5,
          check_eval_error=True, check_eval_freq=1, plot=False,
          plot_intervals=False, deg=None, target_deg=2,
          return_potentials=False, method='svd', target_tol=1.01*macheps,
          trust_small_evals=False):
    """
    Finds the real roots of the given list of functions on a given interval.

    All of the tolerances can be passed in as numbers of iterable types. If
    multiple are passed in as iterable types they must have the same length.
    When the length is more than 1, they are used one after the other to polish
    the roots.

    Parameters
    ----------
    funcs : list of vectorized, callable functions
        Functions to find the common roots of.
        More efficient if functions have an 'evaluate_grid' method handle
        function evaluation at an grid of points.
    a : numpy array
        The lower bound on the interval.
    b : numpy array
        The upper bound on the interval.
    rel_approx_tol : float or list
        The relative tolerance used in the approximation tolerance. The error is bouned by
        error < abs_approx_tol + rel_approx_tol * inf_norm_of_approximation
    abs_approx_tol : float or list
        The absolute tolerance used in the approximation tolerance. The error is bouned by
        error < abs_approx_tol + rel_approx_tol * inf_norm_of_approximation
    max_cond_num : float or list
        The maximum condition number of the Macaulay Matrix Reduction
    macaulay_zero_tol : float or list
        What is considered 0 in the macaulay matrix reduction.
    good_zeros_factor : float or list
        Multiplying this by the approximation error gives how far outside of [-1, 1] a root can
        be and still be considered inside the interval.
    min_good_zeros_tol : float or list
        The smallest the good_zeros_tol can be, which is how far outside of [-1, 1] a root can
        be and still be considered inside the interval.
    check_eval_error : bool
        Whether to compute the evaluation error on the fly and replace the approx tol with it.
    check_eval_freq : int
        The evaluation error will be computed on levels that are multiples of this.
    plot : bool
        If True plots the zeros-loci of the functions along with the computed roots
    plot_intervals : bool
        If True, plot is True, and the functions are 2 dimensional, plots what check/method solved
        each part of the interval.
    deg : int
        The degree used for the approximation. If None, the following degrees
        are used.
        Degree 100 for 1D functions.
        Degree 20 for 2D functions.
        Degree 9 for 3D functions.
        Degree 9 for 4D functions.
        Degree 2 for 5D functions and above.
    target_deg : int
        The degree the approximation needs to be trimmed down to before the
        Macaulay solver is called. If unspecified, it will either be 5 (for 2D
        functions) or match the deg argument.
    return_potentials : bool
        If True, returns the potential roots. Else, it does not.
    method : str (optional)
        The method to use when reducing the Macaulay matrix. Valid options are
        svd, tvb, and qrt.
    target_tol : float
        The final absolute approximation tolerance to use before using any sort
        of solver (Macaulay, linear, etc).
    trust_small_evals : bool
        Whether or not to trust function evaluations that may give floats
        smaller than machine epsilon. This should only be set to True if the
        function evaluations are very accurate.

    If finding roots of a univariate function, `funcs` does not need to be a list,
    and `a` and `b` can be floats instead of arrays.

    Returns
    -------
    zeros : numpy array
        The common zeros of the polynomials. Each row is a root.
    """
    # Detect the dimension
    if isinstance(funcs, list):
        dim = len(funcs)
    elif callable(funcs):
        dim = 1
    else:
        raise ValueError('`funcs` must be a callable or list of callables.')


    # make a and b the right type
    a = np.float64(a)
    b = np.float64(b)

    # Choose an appropriate max degree for the given dimension if none is specified.
    if deg is None:
        deg_dim = {1: 100, 2:20, 3:9, 4:9}
        if dim > 4:
            deg = 2
        else:
            deg = deg_dim[dim]

    # Sets up the tolerances.
    if isinstance(abs_approx_tol, list):
        abs_approx_tol = [max(tol, 1.01*macheps) for tol in abs_approx_tol]
    else:
        abs_approx_tol = max(abs_approx_tol, 1.01*macheps)
    tols = Tolerances(rel_approx_tol=rel_approx_tol,
                      abs_approx_tol=abs_approx_tol,
                      max_cond_num=max_cond_num,
                      good_zeros_factor=good_zeros_factor,
                      min_good_zeros_tol=min_good_zeros_tol,
                      check_eval_error=check_eval_error,
                      check_eval_freq=check_eval_freq,
                      target_tol=target_tol)
    tols.nextTols()

    # Set up the interval data and root tracker classes and cheb blocky copy arr
    interval_data = IntervalData(a, b)
    root_tracker = RootTracker()
    values_arr.memo = {}
    initialize_values_arr(dim, 2*(deg+3))

    if dim == 1:
        # In one dimension, we don't use target_deg; it's the same as deg
        target_deg = deg
        solve_func = subdivision_solve_1d
        if isinstance(funcs, list):
            funcs = funcs[0]
    else:
        solve_func = subdivision_solve_nd

    # TODO : Set the maximum number of subdivisions so that
    # intervals cannot possibly be smaller than 2^-51
    max_level = 52

    

    # Initial Solve
    solve_func(funcs, a, b, deg, target_deg, interval_data,
               root_tracker, tols, max_level, method=method,
               trust_small_evals=trust_small_evals)
    root_tracker.keep_possible_duplicates()

    # Polishing
    while tols.nextTols():
        polish_intervals = root_tracker.get_polish_intervals()
        interval_data.add_polish_intervals(polish_intervals)
        for new_a, new_b in polish_intervals:
            interval_data.start_polish_interval()
            solve_func(funcs, new_a, new_b, deg, target_deg, interval_data, root_tracker, tols, max_level, method=method)
            root_tracker.keep_possible_duplicates(),
    print("\rPercent Finished: 100%{}".format(' '*50))

    # Print results
    interval_data.print_results()

    # Plotting
    if plot:
        if dim == 1:
            x = np.linspace(a, b, 1000)
            plt.plot(x, funcs(x), color='k')
            plt.plot(np.real(root_tracker.roots), np.zeros(len(root_tracker.roots)), 'o', color = 'none', markeredgecolor='r')
            plt.show()
        elif dim == 2:
            interval_data.plot_results(funcs, root_tracker.roots, plot_intervals)

    if len(root_tracker.potential_roots) != 0:
        warnings.warn("Some intervals subdivided too deep and some potential roots were found. To access these roots, rerun the solver with the keyword return_potentials=True")

    if return_potentials:
        return root_tracker.roots, root_tracker.potential_roots
    else:
        return root_tracker.roots

@jit
def transform(x, a, b):
    """Transforms points from the interval [-1, 1] to the interval [a, b].

    Parameters
    ----------
    x : numpy array
        The points to be tranformed.
    a : float or numpy array
        The lower bound on the interval. Float if one-dimensional, numpy array
        if multi-dimensional.
    b : float or numpy array
        The upper bound on the interval. Float if one-dimensional, numpy array
         if multi-dimensional.

    Returns
    -------
    transform : numpy array
        The transformed points.
    """
    return ((b-a)*x+(b+a))/2


@Memoize
def initialize_values_arr(dim, deg):
    """Helper function for chebyshev_block_copy.
    Initializes an array to use throughout the whole solve function.
    Builds one array corresponding to dim and deg that can be used for any
    block copy of degree less than deg

    Parameters
    ----------
    dim : int
        Dimension
    deg : int
        Degree

    Returns
    -------
    An empty numpy array that can be used to hold values for a chebyshev_block_copy
    of dimension dim degree < deg.
    """
    return np.empty(tuple([2*deg])*dim, dtype=np.float64)

@Memoize
def values_arr(dim):
    """Helper function for chebyshev_block_copy.
    Finds the array initialized by initialize_values_arr for dimension dim.
    Assumes the degree of the approximation is less than the degree used for
    initialize_values_arr.

    Parameters
    ----------
    dim : int
        Dimension

    Returns
    -------
    An empty numpy array that can be used to hold values for a chebyshev_block_copy
    of dimension dim and degree less than the degree used for initialize_values_arr.
    """
    keys = tuple(initialize_values_arr.memo.keys())
    for idx, k in enumerate(keys):
        if k[0]==dim:
            break
    return initialize_values_arr.memo[keys[idx]]

@memoize
def block_copy_slicers(dim, deg):
    """Helper function for chebyshev_block_copy.
    Builds slice objects to index into the evaluation array to copy
    in preparation for the fft.

    Parameters
    ----------
    dim : int
        Dimension
    dim : int
        Degree of approximation

    Returns
    -------
    block_slicers : list of tuples of slice objects
        Slice objects used to index into the evaluations
    cheb_slicers : list of tuples of slice objects
        Slice objects used to index into the array we're copying evaluations to
    slicer : tuple of slice objets
        Used to index into the portion of that array we're using for the fft input
    """
    block_slicers = []
    cheb_slicers = []
    full_arr_deg = 2*deg
    for block in product([False, True], repeat=dim):
        cheb_idx = [slice(0, deg+1)]*dim
        block_idx = [slice(0, full_arr_deg)]*dim
        for i, flip_dim in enumerate(block):
            if flip_dim:
                cheb_idx[i] = slice(deg+1, full_arr_deg)
                block_idx[i] = slice(deg-1, 0, -1)
        block_slicers.append(tuple(block_idx))
        cheb_slicers.append(tuple(cheb_idx))
    return block_slicers, cheb_slicers, tuple([slice(0, 2*deg)]*dim)

def chebyshev_block_copy(values_block):
    """This functions helps avoid double evaluation of functions at
    interpolation points. It takes in a tensor of function evaluation values
    and copies these values to a new tensor appropriately to prepare for
    chebyshev interpolation.

    Parameters
    ----------
    values_block : numpy array
      block of values from function evaluation
    Returns
    -------
    values_cheb : numpy array
      chebyshev interpolation values
    """
    dim = values_block.ndim
    deg = values_block.shape[0] - 1
    values_cheb = values_arr(dim)
    block_slicers, cheb_slicers, slicer = block_copy_slicers(dim, deg)

    for cheb_idx, block_idx in zip(cheb_slicers, block_slicers):
        try:
            values_cheb[cheb_idx] = values_block[block_idx]
        except ValueError as e:
            if str(e)[:42] == 'could not broadcast input array from shape':
                values_arr.memo[(dim, )] = np.empty(tuple([2*deg])*dim, dtype=np.float64)
                values_cheb = values_arr(dim)
                values_cheb[cheb_idx] = values_block[block_idx]
            else:
                raise ValueError(e)
    return values_cheb[slicer]

def interval_approximate_1d(f, a, b, deg, return_bools=False, return_inf_norm=False):
    """Finds the chebyshev approximation of a one-dimensional function on an
    interval.

    Parameters
    ----------
    f : function from R -> R
        The function to interpolate.
    a : float
        The lower bound on the interval.
    b : float
        The upper bound on the interval.
    deg : int
        The degree of the interpolation.
    return_inf_norm : bool
        Whether to return the inf norm of the function
    Returns
    -------
    coeffs : numpy array
        The coefficient of the chebyshev interpolating polynomial.
    inf_norm : float
        The inf_norm of the function
    """
    extrema = transform(np.cos((np.pi*np.arange(2*deg))/deg), a, b)
    values = f(extrema)

    if return_inf_norm:
        inf_norm = np.max(np.abs(values))

    coeffs = np.real(np.fft.fft(values/deg))
    coeffs[0]/=2
    coeffs[deg]/=2

    if return_bools:
        # Check to see if the sign changes on the interval
        is_positive = values > 0
        sign_change = any(is_positive) and any(~is_positive)
        if return_inf_norm: return coeffs[:deg+1], sign_change, inf_norm
        else:               return coeffs[:deg+1], sign_change
    else:
        if return_inf_norm: return coeffs[:deg+1], inf_norm
        else:               return coeffs[:deg+1]

@memoize
def get_cheb_grid(deg, dim, has_eval_grid):
    """Helper function for interval_approximate_nd.

    Parameters
    ----------
    deg : int
        The interpolation degree.
    dim : int
        The interpolation dimension.

    Returns
    -------
    get_cheb_grid : numpy array
        The chebyshev grid used to evaluate the functions in
        interval_approximate_nd
    """
    if has_eval_grid:
        cheb_values = np.cos(np.arange(deg+1)*np.pi/deg)
        return np.column_stack([cheb_values]*dim)
    else:
        cheb_values = np.cos(np.arange(deg+1)*np.pi/deg)
        cheb_grids = np.meshgrid(*([cheb_values]*dim), indexing='ij')
        flatten = lambda x: x.flatten()
        return np.column_stack(tuple(map(flatten, cheb_grids)))

def interval_approximate_nd(f, a, b, deg, return_inf_norm=False):
    """Finds the chebyshev approximation of an n-dimensional function on an
    interval.

    Parameters
    ----------
    f : function from R^n -> R
        The function to interpolate.
    a : numpy array
        The lower bound on the interval.
    b : numpy array
        The upper bound on the interval.
    deg : numpy array
        The degree of the interpolation in each dimension.
    return_inf_norm : bool
        whether to return the inf norm of the function

    Returns
    -------
    coeffs : numpy array
        The coefficient of the chebyshev interpolating polynomial.
    inf_norm : float
        The inf_norm of the function
    """
    dim = len(a)
    if dim != len(b):
        raise ValueError("Interval dimensions must be the same!")

    if hasattr(f, "evaluate_grid"):
        cheb_points = transform(get_cheb_grid(deg, dim, True), a, b)
        values_block = f.evaluate_grid(cheb_points)
    else:
        cheb_points = transform(get_cheb_grid(deg, dim, False), a, b)
        values_block = f(*cheb_points.T).reshape(*([deg+1]*dim))
        
    values = chebyshev_block_copy(values_block)

    if return_inf_norm:
        inf_norm = np.max(np.abs(values_block))

    x0_slicer, deg_slicer, slices, rescale = interval_approx_slicers(dim, deg)
    coeffs = fftn(values/rescale).real
    for x0sl, degsl in zip(x0_slicer, deg_slicer):
        # halve the coefficients in each slice
        coeffs[x0sl] /= 2
        coeffs[degsl] /= 2

    if return_inf_norm:
        return coeffs[tuple(slices)], inf_norm
    else:
        return coeffs[tuple(slices)]

@memoize
def interval_approx_slicers(dim, deg):
    """Helper function for interval_approximate_nd. Builds slice objects to index
    into the output of the fft and divide some of the values by 2 and turn them into
    coefficients of the approximation.

    Parameters
    ----------
    dim : int
        The interpolation dimension.
    deg : int
        The interpolation degree.

    Returns
    -------
    x0_slicer : list of tuples of slice objects
        Slice objects used to index into the the degree 1 monomials
    deg_slicer : list of tuples of slice objects
        Slice objects used to index into the the degree d monomials
    slices : tuple of slice objets
        Used to index into the portion of the array that are coefficients
    rescale : int
        amount to rescale the evaluations by in order to feed them into the fft
    """
    x0_slicer = [tuple([slice(None) if i != d else 0 for i in range(dim)])
                  for d in range(dim)]
    deg_slicer = [tuple([slice(None) if i != d else deg for i in range(dim)])
                  for d in range(dim)]
    slices = tuple([slice(0, deg+1)]*dim)
    return x0_slicer, deg_slicer, slices, deg**dim

<<<<<<< HEAD
def full_cheb_approximate(f,a,b,deg,abs_approx_tol,rel_approx_tol,good_deg=None):
=======
def get_subintervals(a, b, dimensions, interval_data, polys, approx_error,
                     check_subintervals=False):
    """Gets the subintervals to divide a search interval into.

    Parameters
    ----------
    a : numpy array
        The lower bound on the interval.
    b : numpy array
        The upper bound on the interval.
    dimensions : numpy array
        The dimensions we want to cut in half.
    interval_data : IntervalData
        A class to run the subinterval checks and keep track of the solve progress
    polys : list
        A list of MultiCheb polynomials representing the function approximations on the
        interval to subdivide. Used in the subinterval checks.
    approx_error: list of floats
        The bound of the sup norm error of the chebyshev approximation.
    check_subintervals : bool
        If True runs the subinterval checks to throw out intervals where the functions are never 0.

    Returns
    -------
    subintervals : list
        Each element of the list is a tuple containing an a and b, the lower and upper bounds of the interval.
    """
    RAND = 0.5139303900908738
    subintervals = []
    diffs1 = ((b-a)*RAND)[dimensions]
    diffs2 = ((b-a)-(b-a)*RAND)[dimensions]

    for subset in product([False, True], repeat=len(dimensions)):
        subset = np.array(subset)
        aTemp = a.copy()
        bTemp = b.copy()
        aTemp[dimensions] += (~subset)*diffs1
        bTemp[dimensions] -= subset*diffs2
        subintervals.append((aTemp, bTemp))

    if check_subintervals:
        # get intervals -1 to 1
        scaled_subintervals = get_subintervals(-np.ones_like(a), np.ones_like(a), dimensions, None, None, approx_error)
        return interval_data.check_subintervals(subintervals, scaled_subintervals, polys, approx_error)
    else:
        return subintervals

def full_cheb_approximate(f, a, b, deg, abs_approx_tol, rel_approx_tol, good_deg=None):
>>>>>>> ac657f5b
    """Gives the full chebyshev approximation and checks if it's good enough.

    Parameters
    ----------
    f : function
        The function we approximate.
    a : numpy array
        The lower bound on the interval.
    b : numpy array
        The upper bound on the interval.
    deg : int
        The degree to approximate with.
    rel_approx_tol : float or list
        The relative tolerance used in the approximation tolerance. The error is bouned by
        error < abs_approx_tol + rel_approx_tol * inf_norm_of_approximation
    abs_approx_tol : float or list
        The absolute tolerance used in the approximation tolerance. The error is bouned by
        error < abs_approx_tol + rel_approx_tol * inf_norm_of_approximation
    good_deg : numpy array
        Interpoation degree that is guaranteed to give an approximation valid
        to within approx_tol.

    Returns
    -------
    coeff : numpy array
        The coefficient array of the interpolation. If it can't get a good
        approximation and needs to subdivide, returns None.
    inf_norm : float
        The inf norm of f on [a, b]
    error : float
        The approximation error
    """
    # We don't know what degree we want
    if good_deg is None:
        good_deg = deg
    # Try degree deg and see if it's good enough
    coeff = interval_approximate_nd(f, a, b, good_deg)
    coeff2, inf_norm = interval_approximate_nd(f, a, b, good_deg*2, return_inf_norm=True)
    coeff2[slice_top(coeff.shape)] -= coeff

    error = np.sum(np.abs(coeff2))
    if error > abs_approx_tol+rel_approx_tol*inf_norm:
        return None, inf_norm, error
    else:
        return coeff, inf_norm, error


def zeros_in_interval(zeros, a, b, dim, within_interval_tol=1e-9):
    """Returns the zeros that are only in the interval [a, b].

    Parameters
    ----------
        zeros : numpy array
            The zeros found using the solver.
        a : numpy array
            The lower bounds of the interval for each variable.
        b : numpy array
            The upper bounds of the interval for each variable.
        dim : int
            The dimension of the system.
    
    Returns
    -------
        zeros : numpy array
            The zeros that are in the interval [a, b]
    """
    # Check along each axis to ensure roots are within the boundaries
    for i in range(dim):
        zeros = zeros[zeros[:, i] - a[i] >= -within_interval_tol]
        zeros = zeros[zeros[:, i] - b[i] <= within_interval_tol]
    
    return zeros


def good_zeros_nd(zeros, imag_tol, real_tol):
    """Get the real zeros in the -1 to 1 interval in each dimension.

    Parameters
    ----------
    zeros : numpy array
        The zeros to be checked.
    imag_tol : float
        How large the imaginary part can be to still have it be considered real.
    real_tol : float
        How far the real part can be outside the interval [-1, 1]^n and still be
        considered valid.

    Returns
    -------
    good_zeros : numpy array
        The real zeros in [-1, 1]^n of the input zeros.
    """
    # Take care of the case where we found only 1 root
    if len(zeros.shape) == 1:
        mask = np.all(np.abs(zeros.imag) <= imag_tol, axis = 0)
        mask *= np.all(np.abs(zeros.real) <= 1 + real_tol, axis = 0)
    else:
        mask = np.all(np.abs(zeros.imag) <= imag_tol, axis = 1)
        mask *= np.all(np.abs(zeros.real) <= 1 + real_tol, axis = 1)
    return zeros[mask].real

def get_abs_approx_tol(func, deg, a, b, dim):
    """ Gets an absolute approximation tolerance based on the assumption that
        on the interval of size linearization_size * 2, the function can be
        perfectly approximated by a low degree Chebyshev polynomial.

        Parameters
        ----------
            func : function
                Function to approximate.
            deg : int
                The degree to use to approximate the function on the interval.
            a : numpy array
                The lower bounds of the interval on which to approximate.
            b : numpy array
                The upper bounds of the interval on which to approximate.

        Returns
        -------
            abs_approx_tol : float
                The calculated absolute approximation tolerance based on the
                noise of the function on the small interval.
    """
    # Half the width of the smaller interval
    linearization_size = 1e-14


    # Get a random small interval from [-1, 1] and transform so it's
    # within [a, b]
    x = transform(random_point(dim), a, b)
    a2 = np.array(x - linearization_size)
    b2 = np.array(x + linearization_size)

    # Approximate with a low degree Chebyshev polynomial
<<<<<<< HEAD
    
    coeff = interval_approximate_nd(func,a2,b2,2*deg)    
=======
    coeff = interval_approximate_nd(func, a2, b2, 2*deg)
>>>>>>> ac657f5b
    coeff[deg_slices(deg, dim)] = 0
    
    # Sum up coeffieicents that are assumed to be just noise
    abs_approx_tol = np.sum(np.abs(coeff))

    # Divide by the number of spots that were summed up.
    numSpots = (deg*2)**dim - (deg)**dim

    # Multiply by 10 to give a looser tolerance (speed-up)
    # print(abs_approx_tol*10 / numSpots)
    return abs_approx_tol*10 / numSpots

@memoize
def deg_slices(deg, dim):
    """Helper function for get_abs_approx_tol. Returns a slice object for
    accessing all the terms of total degree less than deg in a coefficient
    tensor.

    Parameters
    ----------
        deg : int
            The degree of the Chebsyhev interpolation.
        dim : int
            The dimension of the system.

    Returns
    -------
        slice
            The slice that accesses all the coefficients of degree less than
            deg.
    """
    return (slice(0, deg), )*dim

@memoize
def random_point(dim):
    """Gets a random point from [-1, 1]^dim that's used for get_abs_approx_tol.
    Since this is memoized, subsequent calls will be a lot faster.

    Parameters
    ----------
        dim : int
            The dimension of the system/how many samples to take from [0, 1].

    Returns
    -------
        numpy array
            The random point that haas dim entries.
    """
    np.random.seed(0)
    # Scale the points so that they're each within [-1, 1]
    return np.random.rand(dim)*2 - 1

def subdivision_solve_nd(funcs , a, b, deg, target_deg, interval_data,
                         root_tracker, tols, max_level, good_degs=None, level=0,
                         method='svd', use_target_tol=False,
                         trust_small_evals=False):
    """Finds the common zeros of the given functions.

    All the zeros will be stored in root_tracker.

    Parameters
    ----------
    funcs : list
        Each element of the list is a callable function.
    a : numpy array
        The lower bound on the interval.
    b : numpy array
        The upper bound on the interval.
    deg : int
        The degree to approximate with in the chebyshev approximation.
    target_deg : int
        The degree to subdivide down to before building the Macaulay matrix.
    interval_data : IntervalData
        A class to run the subinterval checks and keep track of the solve
        progress
    root_tracker : RootTracker
        A class to keep track of the roots that are found.
    tols : Tolerances
        The tolerances to be used.
    max_level : int
        The maximum level for the recursion
    good_degs : numpy array
        Interpoation degrees that are guaranteed to give an approximation valid
        to within approx_tol.
    level : int
        The current level of the recursion.
    method : str (optional)
        The method to use when reducing the Macaulay matrix. Valid options are
        svd, tvb, and qrt.
    use_target_tol : bool
        Whether or not to use tols.target_tol when making approximations. This
        is necessary to get a sufficiently accurate approximation from which to
        build the Macaulay matrix and run the solver.
    """

    if level >= max_level:
        # TODO Refine case where there may be a root and it goes too deep.
        interval_data.track_interval("Too Deep", [a, b])
        # Return potential roots if the residuals are small
        root_tracker.add_potential_roots((a + b)/2, a, b, "Too Deep.")
        return

    dim = len(a)

    if tols.check_eval_error:
        # Using the first abs_approx_tol
        if not use_target_tol:
            tols.abs_approx_tol = tols.abs_approx_tols[tols.currTol]
            if level%tols.check_eval_freq == 0:
                numSpots = (deg*2)**len(a) - (deg)**len(a)
                for func in funcs:
                    tols.abs_approx_tol = max(tols.abs_approx_tol, numSpots * get_abs_approx_tol(func, 3, a, b, dim))
        # Using target_tol
        else:
            tols.target_tol = tols.target_tols[tols.currTol]
            if level%tols.check_eval_freq == 0:
                numSpots = (deg*2)**len(a) - (deg)**len(a)
                for func in funcs:
                    tols.target_tol = max(tols.target_tol, numSpots * get_abs_approx_tol(func, 3, a, b, dim))

    # Buffer the interval to solve on a larger interval to account for
    # corners. Right now, it's set to be 5e-10 so that on [-1, 1], the
    # buffer goes out 1e-9 around the initial search interval.
    # DETERMINED BY EXPERIMENTATION
    interval_buffer_size = (b - a) * 5e-10
    og_a = a.copy()
    og_b = b.copy()
    a -= interval_buffer_size
    b += interval_buffer_size

    cheb_approx_list = []
    interval_data.print_progress()
    if good_degs is None:
        good_degs = [None]*len(funcs)
    inf_norms = []
    approx_errors = []
    # Get the chebyshev approximations
    for func, good_deg in zip(funcs, good_degs):
        if use_target_tol:
            coeff, inf_norm, approx_error = full_cheb_approximate(func, a, b, deg, tols.target_tol, tols.rel_approx_tol, good_deg)
        else:
            coeff, inf_norm, approx_error = full_cheb_approximate(func, a, b, deg, tols.abs_approx_tol, tols.rel_approx_tol, good_deg)
        inf_norms.append(inf_norm)
        approx_errors.append(approx_error)
        # Subdivides if a bad approximation
        if coeff is None:
            if not trust_small_evals:
<<<<<<< HEAD
                approx_errors = [max(err,macheps) for err in approx_errors]
            intervals = interval_data.get_subintervals(a,b,cheb_approx_list,approx_errors,False)
=======
                approx_errors = [max(err, macheps) for err in approx_errors]
            intervals = get_subintervals(og_a, og_b, get_div_dirs(dim), interval_data, cheb_approx_list, approx_errors)
>>>>>>> ac657f5b
            for new_a, new_b in intervals:
                subdivision_solve_nd(funcs, new_a, new_b, deg, target_deg, interval_data, root_tracker, tols, max_level, level=level+1, method=method, trust_small_evals=trust_small_evals)
            return
        else:
            # Run checks to try and throw out the interval
            if not trust_small_evals:
                approx_error = max(approx_error, macheps)
            if interval_data.check_interval(coeff, approx_error, og_a, og_b):
                return

            cheb_approx_list.append(coeff)
            
    # Reduce the degree of the approximations while not introducing too much error
    coeffs, good_approx, approx_errors = trim_coeffs(cheb_approx_list, tols.abs_approx_tol, tols.rel_approx_tol, inf_norms, approx_errors)
    if not trust_small_evals:
        approx_errors = [max(err, macheps) for err in approx_errors]
    # Used if subdividing further.
    # Only choose good_degs if the approximation after trim_coeffs is good.
    if good_approx:
        # good_degs are assumed to be 1 higher than the current approximation
        # but no larger than the initial degree for more accurate performance.
        good_degs = [min(coeff.shape[0], deg) for coeff in coeffs]
        good_zeros_tol = max(tols.min_good_zeros_tol, sum(np.abs(approx_errors))*tols.good_zeros_factor)
        
    # Check if the degree is small enough or if trim_coeffs introduced too much error
    if np.any(np.array([coeff.shape[0] for coeff in coeffs]) > target_deg + 1) or not good_approx:
<<<<<<< HEAD
        intervals = interval_data.get_subintervals(a,b,cheb_approx_list,approx_errors,True)
=======
        intervals = get_subintervals(og_a, og_b, get_div_dirs(dim), interval_data, cheb_approx_list, approx_errors, True)
>>>>>>> ac657f5b
        for new_a, new_b in intervals:
            subdivision_solve_nd(funcs, new_a, new_b, deg, target_deg, interval_data, root_tracker, tols, max_level, good_degs, level+1, method=method, trust_small_evals=trust_small_evals, use_target_tol=True)

    # Check if any approx error is greater than target_tol for Macaulay method
    elif np.any(np.array(approx_errors) > np.array(tols.target_tol) + tols.rel_approx_tol*np.array(inf_norms)):
<<<<<<< HEAD
        intervals = interval_data.get_subintervals(a,b,cheb_approx_list,approx_errors,True)
=======
        intervals = get_subintervals(og_a, og_b, get_div_dirs(dim), interval_data, cheb_approx_list, approx_errors, True)
>>>>>>> ac657f5b
        for new_a, new_b in intervals:
            subdivision_solve_nd(funcs, new_a, new_b, deg, target_deg, interval_data, root_tracker, tols, max_level, good_degs, level+1, method=method, trust_small_evals=trust_small_evals, use_target_tol=True)

    # Check if everything is linear
    elif np.all(np.array([coeff.shape[0] for coeff in coeffs]) == 2):
        if deg != 2:
            subdivision_solve_nd(funcs, a, b, 2, target_deg, interval_data, root_tracker, tols, max_level, good_degs, level, method=method, trust_small_evals=trust_small_evals, use_target_tol=True)
            return
        zero, cond = solve_linear(coeffs)
        # Store the information and exit
        zero = good_zeros_nd(zero, good_zeros_tol, good_zeros_tol)
        zero = transform(zero, a, b)
        zero = zeros_in_interval(zero, og_a, og_b, dim)
        interval_data.track_interval("Base Case", [a, b])
        root_tracker.add_roots(zero, a, b, "Base Case")

    # Solve using spectral methods if stable.
    else:
        polys = [MultiCheb(coeff, lead_term = [coeff.shape[0]-1], clean_zeros = False) for coeff in coeffs]
        res = multiplication(polys, max_cond_num=tols.max_cond_num, method=method)
        #check for a conditioning error
        if res[0] is None:
            # Subdivide but run some checks on the intervals first
<<<<<<< HEAD
            intervals = interval_data.get_subintervals(a,b,cheb_approx_list,approx_errors,True)
=======
            intervals = get_subintervals(og_a, og_b, get_div_dirs(dim), interval_data, cheb_approx_list, approx_errors, True)
>>>>>>> ac657f5b
            for new_a, new_b in intervals:
                subdivision_solve_nd(funcs, new_a, new_b, deg, target_deg, interval_data, root_tracker, tols, max_level, good_degs, level+1, method=method, trust_small_evals=trust_small_evals, use_target_tol=True)
        else:
            zeros = res
            zeros = good_zeros_nd(zeros, good_zeros_tol, good_zeros_tol)
            zeros = transform(zeros, a, b)
            zeros = zeros_in_interval(zeros, og_a, og_b, dim)
            interval_data.track_interval("Macaulay", [a, b])
            root_tracker.add_roots(zeros, a, b, "Macaulay")

def trim_coeffs(coeffs, abs_approx_tol, rel_approx_tol, inf_norms, errors):
    """Trim the coefficient matrices to reduce the degree by zeroing out any
    entries in the coefficient matrix above a certain degree.

    Parameters
    ----------
    coeffs : list
        The coefficient matrices of the Chebyshev polynomials we are solving.
    rel_approx_tol : float or list
        The relative tolerance used in the approximation tolerance. The error is bouned by
        error < abs_approx_tol + rel_approx_tol * inf_norm_of_approximation
    abs_approx_tol : float or list
        The absolute tolerance used in the approximation tolerance. The error is bouned by
        error < abs_approx_tol + rel_approx_tol * inf_norm_of_approximation
    inf_norms : list
        The inf norms of the functions
    errors : list
        The approximation errors of the functions
    Returns
    -------
    polys : list
        The reduced degree Chebyshev polynomials
    good_approx : bool
        Whether all the approximations were good
    """
    # Assume we start with good approximations
    good_approx = True
    for num, coeff in enumerate(coeffs):
        # Get the error inherent in the approximation
        error = errors[num]

        # Try to zero out everything below the lower-reverse-hyperdiagonal
        # that's a fancy way of saying monomials that are more than the specified degree
        dim = coeff.ndim
        deg = np.sum(coeff.shape) - dim
        initial_mons = []
        for deg0 in range(coeff.shape[0], deg+1):
            initial_mons += mon_combos_limited_wrap(deg0, dim, coeff.shape)
        mons = np.array(initial_mons).T
        slices = [mons[i] for i in range(dim)]
        slice_error = np.sum(np.abs(coeff[tuple(slices)]))
        # increment error
        error += slice_error
        if error > abs_approx_tol+rel_approx_tol*inf_norms[num]:
            # FREAK OUT if we can't zero out everything below the lower-reverse-hyperdiagonal
            good_approx = False
        else:
            # try to increment the degree down
            coeff[tuple(slices)] = 0
            deg = coeff.shape[0]-1
            # stop when it gets linear...
            while deg > 1:
                # try to cut off another hyperdiagonal from the coefficient matrix
                mons = mon_combos_limited_wrap(deg, dim, coeff.shape)
                slices = [] # becomes the indices of the terms of degree deg
                mons = np.array(mons).T
                for i in range(dim):
                    slices.append(mons[i])
                slices = tuple(slices)
                slice_error = np.sum(np.abs(coeff[slices]))
                # if that introduces too much error, backtrack
                if slice_error + error > abs_approx_tol+rel_approx_tol*inf_norms[num]:
                    if deg < coeff.shape[0]-1:
                        slices = tuple([slice(0, deg+1)]*dim)
                        coeff = coeff[slices]
                    break
                # otherwise, increment the error
                else:
                    error += slice_error
                    coeff[slices] = 0
                    deg-=1
                    if deg == 1:
                        slices = tuple([slice(0, 2)]*dim)
                        coeff = coeff[slices]
                        break
        coeffs[num] = coeff
        errors[num] = error

    return coeffs, good_approx, errors

@memoize
def mon_combos_limited_wrap(deg, dim, shape):
    """A wrapper for mon_combos_limited to memoize.

    Parameters
    --------
    deg: int
        Degree of the monomials desired.
    dim : int
        Dimension of the monomials desired.
    shape : tuple
        The limiting shape. The i'th index of the mon can't be bigger than the
        i'th index of the shape.

    Returns
    -----------
    mon_combo_limited_wrap : list
        A list of all the monomials.
    """
    return mon_combos_limited([0]*dim, deg, shape)

def mon_combos_limited(mon, remaining_degrees, shape, cur_dim = 0):
    """Finds all the monomials of a given degree that fits in a given shape and
     returns them. Works recursively.

    Very similar to mon_combos, but only returns the monomials of the desired
    degree.

    Parameters
    --------
    mon: list
        A list of zeros, the length of which is the dimension of the desired
        monomials. Will change as the function searches recursively.
    remaining_degrees : int
        Initially the degree of the monomials desired. Will decrease as the
        function searches recursively.
    shape : tuple
        The limiting shape. The i'th index of the mon can't be bigger than the
        i'th index of the shape.
    cur_dim : int
        The current position in the list the function is iterating through.
        Defaults to 0, but increases in each step of the recursion.

    Returns
    -----------
    answers : list
        A list of all the monomials.
    """
    answers = []
    if len(mon) == cur_dim+1: # We are at the end of mon, no more recursion.
        if remaining_degrees < shape[cur_dim]:
            mon[cur_dim] = remaining_degrees
            answers.append(mon.copy())
        return answers
    if remaining_degrees == 0: # Nothing else can be added.
        answers.append(mon.copy())
        return answers
    temp = mon.copy() # Quicker than copying every time inside the loop.
    for i in range(min(shape[cur_dim], remaining_degrees+1)): # Recursively add to mon further down.
        temp[cur_dim] = i
        answers.extend(mon_combos_limited(temp, remaining_degrees-i, shape, cur_dim+1))
    return answers

def good_zeros_1d(zeros, imag_tol, real_tol):
    """Get the real zeros in the -1 to 1 interval

    Parameters
    ----------
    zeros : numpy array
        The zeros to be checked.
    imag_tol : float
        How large the imaginary part can be to still have it be considered real.
    real_tol : float
        How far the real part can be outside the interval [-1, 1] and still be
        considered valid.

    Returns
    -------
    good_zeros : numpy array
        The real zeros in [-1, 1] of the input zeros.
    """
    zeros = zeros[np.where(np.abs(zeros) <= 1 + real_tol)]
    zeros = zeros[np.where(np.abs(zeros.imag) < imag_tol)]
    return zeros.real

def subdivision_solve_1d(f, a, b, deg, target_deg, interval_data, root_tracker,
                         tols, max_level, level=0, method='svd',
                         trust_small_evals=False):
    """Finds the roots of a one-dimensional function using subdivision and
    chebyshev approximation.

    Parameters
    ----------
    f : function from R -> R
        The function to interpolate.
    a : numpy array
        The lower bound on the interval.
    b : numpy array
        The upper bound on the interval.
    deg : int
        The degree of the approximation.
    target_deg : int
        The degree to subdivide down to before building the Macauly matrix.
    interval_data : IntervalData
        A class to run the subinterval checks and keep track of the solve progress
    root_tracker : RootTracker
        A class to keep track of the roots that are found.
    tols : Tolerances
        The tolerances to be used.
    max_level : int
        The maximum level for the recursion
    level : int
        The current level of the recursion.

    Returns
    -------
    coeffs : numpy array
        The coefficient of the chebyshev interpolating polynomial.
    """
    if level > max_level:
        # TODO Refine case where there may be a root and it goes too deep.
        interval_data.track_interval("Too Deep", [a, b])
        return


    # Determine the point at which to subdivide the interval
    RAND = 0.5139303900908738
    interval_data.print_progress()

    # Approximate the function using Chebyshev polynomials
    coeff = interval_approximate_1d(f, a, b, deg)
    coeff2, sign_change, inf_norm = interval_approximate_1d(f, a, b, deg*2, return_bools=True, return_inf_norm=True)

    coeff2[slice_top(coeff.shape)] -= coeff

    # Calculate the approximate error between the deg and 2*deg approximations
    error = np.sum(np.abs(coeff2))
    allowed_error = tols.abs_approx_tol+tols.rel_approx_tol*inf_norm

    if error > allowed_error:
        # Subdivide the interval and recursively call the function.
        div_spot = a + (b-a)*RAND
        good_deg = deg
        subdivision_solve_1d(f, a, div_spot, good_deg, target_deg, interval_data, root_tracker, tols, max_level, level+1)
        subdivision_solve_1d(f, div_spot, b, good_deg, target_deg, interval_data, root_tracker, tols, max_level, level+1)
    else:
        # Trim the coefficient array (reduce the degree) as much as we can.
        # This identifies a 'good degree' with which to approximate the function
        # if it is less than the given approx degree.
        last_coeff_size = abs(coeff[-1])
        new_error = error + last_coeff_size
        while new_error < allowed_error:
            if len(coeff) == 1:
                break
            #maybe a list pop here? idk if worth it to switch away from arrays
            coeff = coeff[:-1]
            last_coeff_size = abs(coeff[-1])
            error = new_error
            new_error = error + last_coeff_size
        if not trust_small_evals:
            error = max(error, macheps)
        good_deg = max(len(coeff) - 1, 1)

        # Run interval checks to eliminate regions
        if not sign_change: # Skip checks if there is a sign change
            if interval_data.check_interval(coeff, error, a, b):
                return

        try:
            good_zeros_tol = max(tols.min_good_zeros_tol, error*tols.good_zeros_factor)
            zeros = transform(good_zeros_1d(multCheb(coeff), good_zeros_tol, good_zeros_tol), a, b)
            interval_data.track_interval("Macaulay", [a, b])
            root_tracker.add_roots(zeros, a, b, "Macaulay")
        except (ConditioningError, TooManyRoots) as e:
            div_spot = a + (b-a)*RAND
            subdivision_solve_1d(f, a, div_spot, good_deg, target_deg, interval_data, root_tracker, tols, max_level, level+1)
            subdivision_solve_1d(f, div_spot, b, good_deg, target_deg, interval_data, root_tracker, tols, max_level, level+1)<|MERGE_RESOLUTION|>--- conflicted
+++ resolved
@@ -489,58 +489,7 @@
     slices = tuple([slice(0, deg+1)]*dim)
     return x0_slicer, deg_slicer, slices, deg**dim
 
-<<<<<<< HEAD
-def full_cheb_approximate(f,a,b,deg,abs_approx_tol,rel_approx_tol,good_deg=None):
-=======
-def get_subintervals(a, b, dimensions, interval_data, polys, approx_error,
-                     check_subintervals=False):
-    """Gets the subintervals to divide a search interval into.
-
-    Parameters
-    ----------
-    a : numpy array
-        The lower bound on the interval.
-    b : numpy array
-        The upper bound on the interval.
-    dimensions : numpy array
-        The dimensions we want to cut in half.
-    interval_data : IntervalData
-        A class to run the subinterval checks and keep track of the solve progress
-    polys : list
-        A list of MultiCheb polynomials representing the function approximations on the
-        interval to subdivide. Used in the subinterval checks.
-    approx_error: list of floats
-        The bound of the sup norm error of the chebyshev approximation.
-    check_subintervals : bool
-        If True runs the subinterval checks to throw out intervals where the functions are never 0.
-
-    Returns
-    -------
-    subintervals : list
-        Each element of the list is a tuple containing an a and b, the lower and upper bounds of the interval.
-    """
-    RAND = 0.5139303900908738
-    subintervals = []
-    diffs1 = ((b-a)*RAND)[dimensions]
-    diffs2 = ((b-a)-(b-a)*RAND)[dimensions]
-
-    for subset in product([False, True], repeat=len(dimensions)):
-        subset = np.array(subset)
-        aTemp = a.copy()
-        bTemp = b.copy()
-        aTemp[dimensions] += (~subset)*diffs1
-        bTemp[dimensions] -= subset*diffs2
-        subintervals.append((aTemp, bTemp))
-
-    if check_subintervals:
-        # get intervals -1 to 1
-        scaled_subintervals = get_subintervals(-np.ones_like(a), np.ones_like(a), dimensions, None, None, approx_error)
-        return interval_data.check_subintervals(subintervals, scaled_subintervals, polys, approx_error)
-    else:
-        return subintervals
-
 def full_cheb_approximate(f, a, b, deg, abs_approx_tol, rel_approx_tol, good_deg=None):
->>>>>>> ac657f5b
     """Gives the full chebyshev approximation and checks if it's good enough.
 
     Parameters
@@ -675,12 +624,7 @@
     b2 = np.array(x + linearization_size)
 
     # Approximate with a low degree Chebyshev polynomial
-<<<<<<< HEAD
-    
-    coeff = interval_approximate_nd(func,a2,b2,2*deg)    
-=======
     coeff = interval_approximate_nd(func, a2, b2, 2*deg)
->>>>>>> ac657f5b
     coeff[deg_slices(deg, dim)] = 0
     
     # Sum up coeffieicents that are assumed to be just noise
@@ -828,13 +772,8 @@
         # Subdivides if a bad approximation
         if coeff is None:
             if not trust_small_evals:
-<<<<<<< HEAD
-                approx_errors = [max(err,macheps) for err in approx_errors]
-            intervals = interval_data.get_subintervals(a,b,cheb_approx_list,approx_errors,False)
-=======
                 approx_errors = [max(err, macheps) for err in approx_errors]
-            intervals = get_subintervals(og_a, og_b, get_div_dirs(dim), interval_data, cheb_approx_list, approx_errors)
->>>>>>> ac657f5b
+            intervals = interval_data.get_subintervals(og_a, og_b, cheb_approx_list, approx_errors, False)
             for new_a, new_b in intervals:
                 subdivision_solve_nd(funcs, new_a, new_b, deg, target_deg, interval_data, root_tracker, tols, max_level, level=level+1, method=method, trust_small_evals=trust_small_evals)
             return
@@ -861,21 +800,13 @@
         
     # Check if the degree is small enough or if trim_coeffs introduced too much error
     if np.any(np.array([coeff.shape[0] for coeff in coeffs]) > target_deg + 1) or not good_approx:
-<<<<<<< HEAD
-        intervals = interval_data.get_subintervals(a,b,cheb_approx_list,approx_errors,True)
-=======
-        intervals = get_subintervals(og_a, og_b, get_div_dirs(dim), interval_data, cheb_approx_list, approx_errors, True)
->>>>>>> ac657f5b
+        intervals = interval_data.get_subintervals(og_a, og_b, cheb_approx_list, approx_errors, True)
         for new_a, new_b in intervals:
             subdivision_solve_nd(funcs, new_a, new_b, deg, target_deg, interval_data, root_tracker, tols, max_level, good_degs, level+1, method=method, trust_small_evals=trust_small_evals, use_target_tol=True)
 
     # Check if any approx error is greater than target_tol for Macaulay method
     elif np.any(np.array(approx_errors) > np.array(tols.target_tol) + tols.rel_approx_tol*np.array(inf_norms)):
-<<<<<<< HEAD
-        intervals = interval_data.get_subintervals(a,b,cheb_approx_list,approx_errors,True)
-=======
-        intervals = get_subintervals(og_a, og_b, get_div_dirs(dim), interval_data, cheb_approx_list, approx_errors, True)
->>>>>>> ac657f5b
+        intervals = interval_data.get_subintervals(og_a, og_b, cheb_approx_list, approx_errors, True)
         for new_a, new_b in intervals:
             subdivision_solve_nd(funcs, new_a, new_b, deg, target_deg, interval_data, root_tracker, tols, max_level, good_degs, level+1, method=method, trust_small_evals=trust_small_evals, use_target_tol=True)
 
@@ -899,11 +830,7 @@
         #check for a conditioning error
         if res[0] is None:
             # Subdivide but run some checks on the intervals first
-<<<<<<< HEAD
-            intervals = interval_data.get_subintervals(a,b,cheb_approx_list,approx_errors,True)
-=======
-            intervals = get_subintervals(og_a, og_b, get_div_dirs(dim), interval_data, cheb_approx_list, approx_errors, True)
->>>>>>> ac657f5b
+            intervals = interval_data.get_subintervals(og_a, og_b, cheb_approx_list, approx_errors, True)
             for new_a, new_b in intervals:
                 subdivision_solve_nd(funcs, new_a, new_b, deg, target_deg, interval_data, root_tracker, tols, max_level, good_degs, level+1, method=method, trust_small_evals=trust_small_evals, use_target_tol=True)
         else:
