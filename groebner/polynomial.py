--- conflicted
+++ resolved
@@ -196,7 +196,6 @@
         '''
         check if coeff matrix is not the same
         '''
-<<<<<<< HEAD
         return not (self == other)
 
 
@@ -609,7 +608,4 @@
     A = P.coeff
     for i in range(dim):
         A = np.apply_along_axis(conv_poly, i, A)
-    return MultiCheb(A)
-=======
-        return not (self == other)
->>>>>>> a2731bee
+    return MultiCheb(A)