--- conflicted
+++ resolved
@@ -4,11 +4,7 @@
 from yroots.utils import transform
 from yroots.polynomial import MultiCheb
 
-<<<<<<< HEAD
-def solver(funcs,a,b,guess_degs,rescale=False,rel_approx_tol=1.e-15, abs_approx_tol=1.e-12,exact=False):
-=======
 def solver(funcs,a,b,guess_degs,rescale=False,rel_approx_tol=1.e-15, abs_approx_tol=1.e-12, returnBoundingBoxes = False, exact=False):
->>>>>>> e74b9753
     """
     Finds the roots of the system of functions
 
@@ -88,10 +84,6 @@
             funcs[idx] = MultiCheb(approx.M)
 
     funcs = [func.coeff for func in funcs]
-<<<<<<< HEAD
-    yroots = np.array(ChebyshevSubdivisionSolver.solveChebyshevSubdivision(funcs,errs,exact))
-=======
->>>>>>> e74b9753
 
     if returnBoundingBoxes:
         yroots, boundingBoxes = np.array(ChebyshevSubdivisionSolver.solveChebyshevSubdivision(funcs,errs,returnBoundingBoxes,exact))
