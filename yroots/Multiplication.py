--- conflicted
+++ resolved
@@ -54,17 +54,10 @@
     degrees = [poly.degree for poly in polys]
     max_number_of_roots = np.prod(degrees)
 
-<<<<<<< HEAD
-    m_f, var_dict = MSMultMatrix(polys, poly_type, verbose=verbose, MSmatrix=MSmatrix, tol=solve_tol)
-
-    if isinstance(m_f, int):
-        return -1
-=======
     try:
         m_f, var_dict = MSMultMatrix(polys, poly_type, verbose=verbose, MSmatrix=MSmatrix)
     except ConditioningError as e:
         raise e
->>>>>>> f4050f80
 
     if verbose:
         print("\nM_f:\n", m_f[::-1,::-1])
