--- conflicted
+++ resolved
@@ -4,12 +4,8 @@
 from itertools import product
 from scipy.spatial import HalfspaceIntersection
 from scipy.optimize import linprog
-<<<<<<< HEAD
-from QuadraticCheck import quadratic_check
+from yroots.QuadraticCheck import quadratic_check
 import copy
-=======
-from yroots.QuadraticCheck import quadratic_check
->>>>>>> 28d56677
 
 # Code for testing. TODO: Set up unit tests and add this to it!
 from mpmath import mp
@@ -1379,12 +1375,7 @@
         allMs = [mySubdivider.subdivide(M, e, solverOptions.exact) for M,e in zip(Ms, errors)]
         #Run each interval
         for i in range(len(newInts)):
-<<<<<<< HEAD
             newInterior, newExterior = solvePolyRecursive([allM[i][0] for allM in allMs], newInts[i], [allM[i][1] for allM in allMs],solverOptions)
-=======
-            newInterior, newExterior = solvePolyRecursive([allM[i][0] for allM in allMs], newInts[i], [allM[i][1] for allM in allMs], exact, trimErrorRelBound, trimErrorAbsBound, level=level+1,
-                                                          constant_check=constant_check, low_dim_quadratic_check=low_dim_quadratic_check, all_dim_quadratic_check=all_dim_quadratic_check)
->>>>>>> 28d56677
             resultInterior += newInterior
             resultExterior += newExterior
         #Rerun the touching intervals
