--- conflicted
+++ resolved
@@ -84,10 +84,6 @@
             funcs[idx] = MultiCheb(approx.M)
 
     funcs = [func.coeff for func in funcs]
-<<<<<<< HEAD
-    yroots = np.array(ChebyshevSubdivisionSolver.solveChebyshevSubdivision(funcs,errs,exact=True))
-=======
->>>>>>> 6258c0ce
 
     if returnBoundingBoxes:
         yroots, boundingBoxes = np.array(ChebyshevSubdivisionSolver.solveChebyshevSubdivision(funcs,errs,returnBoundingBoxes,exact))
