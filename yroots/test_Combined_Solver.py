"""
A solid 2 dimensional check before I hit the pull request.
"""
import numpy as np
<<<<<<< HEAD
from Combined_Solver import solver
import M_maker
import ChebyshevSubdivisionSolver
=======
import yroots.M_maker as M_maker
import yroots.ChebyshevSubdivisionSolver as ChebyshevSubdivisionSolver
>>>>>>> 6258c0ce
import pytest
from yroots.polynomial import MultiCheb
from yroots.utils import transform
from yroots.Combined_Solver import solver

f = lambda x,y: (x-1)*(np.cos(x*y**2)+2)
g = lambda x,y: np.sin(8*np.pi*y)*(np.cos(x*y)+2)
f_deg,g_deg = 20,20

def solver_check(funcs,a,b):
    """
    raw functions on [-1,1]^n
    """

    f,g = funcs
    guess_degs = [f_deg,g_deg]
    yroots_1 = solver(funcs,a,b,guess_degs)

    arr_neg1 = np.array([-1]*len(a)) #what if a>b
    arr_1 = np.ones(len(a))

    f_approx = M_maker.M_maker(f,arr_neg1,arr_1,f_deg)
    g_approx = M_maker.M_maker(g,arr_neg1,arr_1,g_deg)
  
    yroots_2 = np.array(ChebyshevSubdivisionSolver.solveChebyshevSubdivision([f_approx.M,g_approx.M],np.array([f_approx.err,g_approx.err])))
    if len(yroots_2) > 0: #transform doesn't work on empty arrays
        yroots_2 = transform(yroots_2,a,b)

    return np.allclose(yroots_1,yroots_2)

def test_solver():
    a = -1*np.random.random(2)
    b = np.random.random(2)
    assert solver_check([f,g],a,b) == True
    b = np.ones(2).astype(float)
    a = -1*b
    assert solver_check([f,g],a,b) == True

    a,b = np.array([-0.5,-0.75]), np.array([0.25,0.7])
    g_approx = M_maker.M_maker(g,a,b,g_deg)
    h = MultiCheb(g_approx.M)
    f_approx = M_maker.M_maker(f,a,b,g_deg)
    k = MultiCheb(f_approx.M)

    assert solver_check([h,k],a,b) == True

    a,b = np.array([-0.9,-0.9]), np.array([0.9,0.9])
    assert solver_check([h,k],a,b) == True

def test_bad_intervals():
    a,b = np.array([1,-1]),np.array([1,1])
    funcs = [f,g]
    with pytest.raises(ValueError) as excinfo:
        solver([f,g],a,b,[f_deg,g_deg])
    assert excinfo.value.args[0] == "At least one lower bound is >= an upper bound."

    a = [a[0]]
    with pytest.raises(ValueError) as excinfo:
        solver([f,g],a,b,[f_deg,g_deg])
    assert excinfo.value.args[0] == "Dimension mismatch in intervals."

def test_exact_option():
    f = lambda x,y: np.sin(4*(x + y/10 + np.pi/10))
    g = lambda x,y: np.cos(2*(x-2*y+ np.pi/7))
    a,b = np.array([-1,-1]),np.array([1,1])

    funcs = [f,g]
    f_deg, g_deg = 16,32
    guess_degs = [f_deg,g_deg]
    yroots_non_exact = solver(funcs,a,b,guess_degs,exact=False)
    yroots_exact = solver(funcs,a,b,guess_degs,exact=True)

    actual_roots_2_3 = np.array([[-0.35797059,  0.43811326],
    [-0.28317077, -0.30988499],
    [ 0.39002766,  0.81211239],
    [ 0.46482748,  0.06411414],
    [ 0.53962731, -0.68388412]])

    actual_roots_2_3 = ChebyshevSubdivisionSolver.sortRoots(actual_roots_2_3) #sort the roots
    yroots_non_exact = ChebyshevSubdivisionSolver.sortRoots(yroots_non_exact)
    yroots_exact = ChebyshevSubdivisionSolver.sortRoots(yroots_exact)

    assert len(yroots_non_exact) == len(actual_roots_2_3)
    assert len(yroots_exact) == len(actual_roots_2_3)

    norm_yroots_non_exact = np.linalg.norm(yroots_non_exact-actual_roots_2_3)
    norm_yroots_exact = np.linalg.norm(yroots_exact-actual_roots_2_3)

    assert norm_yroots_exact <= norm_yroots_non_exact

def testreturnBoundingBoxes():
    f = lambda x,y: np.sin(4*(x + y/10 + np.pi/10))
    g = lambda x,y: np.cos(2*(x-2*y+ np.pi/7))
    a,b = np.array([-1,-1]),np.array([1,1])

    funcs = [f,g]
    f_deg, g_deg = 16,32
    guess_degs = [f_deg,g_deg]

    yroots, boxes = solver(funcs,a,b,guess_degs,returnBoundingBoxes=True)

    for root, box in zip(yroots,boxes):
        box = ChebyshevSubdivisionSolver.TrackedInterval(box)
        assert box.__contains__(root) == True

#TODO: can I delete all the stuff below?

#WHAT CAN WE TEST ABOUT THIS CODE
#WE CAN CHECK THAT IT PRESERVES WHAT ERIKs solver does when it is given the approximations
    #CASES
    #not neg1_1 and not all multicheb
    #neg1_1 and not all multicheb
    #not neg1_1 and all multicheb
    #both neg1_1 and all multicheb

    #value error check for a and b
<|MERGE_RESOLUTION|>--- conflicted
+++ resolved
@@ -2,14 +2,8 @@
 A solid 2 dimensional check before I hit the pull request.
 """
 import numpy as np
-<<<<<<< HEAD
-from Combined_Solver import solver
-import M_maker
-import ChebyshevSubdivisionSolver
-=======
 import yroots.M_maker as M_maker
 import yroots.ChebyshevSubdivisionSolver as ChebyshevSubdivisionSolver
->>>>>>> 6258c0ce
 import pytest
 from yroots.polynomial import MultiCheb
 from yroots.utils import transform
