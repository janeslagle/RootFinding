from operator import itemgetter
import itertools
import numpy as np
import math
<<<<<<< HEAD
from scipy.linalg import lu, qr, solve_triangular, inv, solve, svd
from numpy.linalg import cond
=======
from groebner.polynomial import Polynomial, MultiCheb, MultiPower
from scipy.linalg import lu, qr, solve_triangular
>>>>>>> 20148300
from scipy.sparse import csc_matrix, vstack
from groebner.utils import Term
import matplotlib.pyplot as plt
import time
from collections import defaultdict

#What we determine to be zero throughout the code
global_accuracy = 1.e-10

<<<<<<< HEAD
def Macaulay(initial_poly_list, TelenVanBarel = False, global_accuracy = 1.e-10):
=======
#If clean is true then at a couple of places (end of rrqr_reduce and end of add r to matrix) things close to 0 will be made 0.
#Might make it more stable, might make it less stable. Not sure.
clean = True

def Macaulay(initial_poly_list, global_accuracy = 1.e-10):
>>>>>>> 20148300
    """
    Macaulay will take a list of polynomials and use them to construct a Macaulay matrix.

    parameters
    --------
    initial_poly_list: A list of polynomials
    global_accuracy: How small we want a number to be before assuming it is zero.
    --------

    Returns
    -----------
    Reduced Macaulay matrix that can be passed into the root finder.
    -----------
    """
    times = {}
    startTime = time.time()
    MultiCheb.clearTime()
    MultiPower.clearTime()
    Polynomial.clearTime()

    Power = bool
    if all([type(p) == MultiPower for p in initial_poly_list]):
        Power = True
    elif all([type(p) == MultiCheb for p in initial_poly_list]):
        Power = False
    else:
        print([type(p) == MultiPower for p in initial_poly_list])
        raise ValueError('Bad polynomials in list')

    poly_list = []
    degree = find_degree(initial_poly_list)

    startAdding = time.time()
    for i in initial_poly_list:
        poly_list = add_polys(degree, i, poly_list)
    endAdding = time.time()
    times["adding polys"] = (endAdding - startAdding)

    #print(len(poly_list))

    startCreate = time.time()
<<<<<<< HEAD
    matrix, matrix_terms, matrix_shape_stuff = create_matrix(poly_coeff_list, len(initial_poly_list), TelenVanBarel = TelenVanBarel)
    endCreate = time.time()
    times["create matrix"] = (endCreate - startCreate)
        
    plt.matshow([i==0 for i in matrix])
    
    original = matrix
    
    startReduce = time.time()
    if TelenVanBarel:
        matrix, matrix_terms = rrqr_reduceTelenVanBarel(matrix, matrix_terms, matrix_shape_stuff, global_accuracy = global_accuracy)
    else:
        #rrqr_reduce2 and rrqr_reduce same pretty matched on stability, though I feel like 2 should be better.
        matrix = rrqr_reduce2(matrix, global_accuracy = global_accuracy)
=======
    matrix, matrix_terms = create_matrix(poly_list)
    endCreate = time.time()
    times["create matrix"] = (endCreate - startCreate)
    #print(matrix.shape)

    #plt.matshow([i==0 for i in matrix])

    startReduce = time.time()
    matrix = rrqr_reduce(matrix)
>>>>>>> 20148300
    matrix = clean_zeros_from_matrix(matrix)
    non_zero_rows = np.sum(abs(matrix),axis=1) != 0
    matrix = matrix[non_zero_rows,:] #Only keeps the non_zero_polymonials
    endReduce = time.time()
    times["reduce matrix"] = (endReduce - startReduce)

    #print("REDUCED")

    #plt.matshow([i==0 for i in matrix])

    startTri = time.time()
    matrix = triangular_solve(matrix)
    matrix = clean_zeros_from_matrix(matrix)
    endTri = time.time()
    times["triangular solve"] = (endTri - startTri)
<<<<<<< HEAD
    
=======

    #plt.matshow([i==0 for i in matrix])

>>>>>>> 20148300
    startGetPolys = time.time()
    if TelenVanBarel:
        rows = list(np.arange(matrix_shape_stuff[0]))
        #rows = list(np.arange(matrix.shape[0]))
    else:
        rows = get_good_rows(matrix, matrix_terms)
    final_polys = get_poly_from_matrix(rows,matrix,matrix_terms,Power)
    endGetPolys = time.time()
    times["get polys"] = (endGetPolys - startGetPolys)
<<<<<<< HEAD
        
    endTime = time.time()
    print("Macaulay run time is {} seconds".format(endTime-startTime))
    print(times)
=======

    #endTime = time.time()
    #print("Macaulay run time is {} seconds".format(endTime-startTime))
    #print(times)
>>>>>>> 20148300
    #MultiCheb.printTime()
    #MultiPower.printTime()
    #Polynomial.printTime()
    #for poly in final_polys:
    #    print(poly.lead_term)
    return final_polys

def fullRank(matrix):
    '''
    Finds the full rank of a matrix.
    Returns independentRows - a list of rows that have full rank, and
    dependentRows - rows that can be removed without affecting the rank
    Q - The Q matrix used in RRQR reduction in finding the rank
    '''
    height = matrix.shape[0]
    Q,R,P = qr(matrix, pivoting = True)
    diagonals = np.diagonal(R) #Go along the diagonals to find the rank
    rank = np.sum(np.abs(diagonals)>global_accuracy)
    numMissing = height - rank
    if numMissing == 0: #Full Rank. All rows independent
        return [i for i in range(height)],[],None
    else:
        #Find the rows we can take out. These are ones that are non-zero in the last rows of Q transpose, as QT*A=R.
        #To find multiple, we find the pivot columns of Q.T
        QMatrix = Q.T[-numMissing:]
        Q1,R1,P1 = qr(QMatrix, pivoting = True)
        independentRows = P1[R1.shape[0]:] #Other Columns
        dependentRows = P1[:R1.shape[0]] #Pivot Columns
        return independentRows,dependentRows,Q
    pass

def triangular_solve(matrix):
    " Reduces the upper block triangular matrix. "
    m,n = matrix.shape
    j = 0  # The row index.
    k = 0  # The column index.
    c = [] # It will contain the columns that make an upper triangular matrix.
    d = [] # It will contain the rest of the columns.
    order_c = [] # List to keep track of original index of the columns in c.
    order_d = [] # List to keep track of the original index of the columns in d.

    # Checks if the given matrix is not a square matrix.
    if m != n:
        # Makes sure the indicies are within the matrix.
        while j < m and k < n:
            if matrix[j,k]!= 0:
                c.append(matrix[:,k])
                order_c.append(k)
                # Move to the diagonal if the index is non-zero.
                j+=1
                k+=1
            else:
                d.append(matrix[:,k])
                order_d.append(k)
                # Check the next column in the same row if index is zero.
                k+=1
        # C will be the square matrix that is upper triangular with no zeros on the diagonals.
        C = np.vstack(c).T
        # If d is not empty, add the rest of the columns not checked into the matrix.
        if d:
            D = np.vstack(d).T
            D = np.hstack((D,matrix[:,k:]))
        else:
            D = matrix[:,k:]
        # Append the index of the rest of the columns to the order_d list.
        for i in range(n-k):
            order_d.append(k)
            k+=1

        # Solve for the CX = D
        X = solve_triangular(C,D)

        # Add I to X. [I|X]
        solver = np.hstack((np.eye(X.shape[0]),X))

        # Find the order to reverse the columns back.
        order = inverse_P(order_c+order_d)

        # Reverse the columns back.
        solver = solver[:,order]
<<<<<<< HEAD
=======
        # Temporary checker. Plots the non-zero part of the matrix.
        #plt.matshow(~np.isclose(solver,0))
>>>>>>> 20148300
        return solver

    else:
        # The case where the matrix passed in is a square matrix
        return np.eye(m)
    pass

def get_poly_from_matrix(rows,matrix,matrix_terms,power):
    '''
    Takes a list of indicies corresponding to the rows of the reduced matrix and
    returns a list of polynomial objects
    '''
    shape = []
    p_list = []
    matrix_term_vals = [i.val for i in matrix_terms]

    # Finds the maximum size needed for each of the poly coeff tensors
    for i in range(len(matrix_term_vals[0])):
        # add 1 to each to compensate for constant term
        shape.append(max(matrix_term_vals, key=itemgetter(i))[i]+1)
    # Grabs each polynomial, makes coeff matrix and constructs object
    for i in rows:
        p = matrix[i]
        coeff = np.zeros(shape)
        for j,term in enumerate(matrix_term_vals):
            coeff[term] = p[j]

        if power:
            poly = MultiPower(coeff)
        else:
            poly = MultiCheb(coeff)

        if poly.lead_term != None:
            p_list.append(poly)
    return p_list

def divides(mon1, mon2):
    '''
    true if mon1 divides mon2, false otherwise
    '''
    return all(np.subtract(mon2, mon1) >= 0)

def get_good_rows(matrix, matrix_terms):
    '''
    Gets the rows in a matrix whose leading monomial is not divisible by the leading monomial of any other row.
    Returns a list of rows.
    This function could probably be improved, but for now it is good enough.
    '''
    rowLMs = dict()
    already_looked_at = set()
    #Finds the leading terms of each row.
    for i, j in zip(*np.where(matrix!=0)):
        if i in already_looked_at:
            continue
        else:
            already_looked_at.add(i)
            rowLMs[i] = matrix_terms[j]
    keys= list(rowLMs.keys())
    keys = keys[::-1]
    spot = 0
    #Uses a sieve to find which of the rows to keep.
    while spot != len(keys):
        term1 = rowLMs[keys[spot]]
        toRemove = list()
        for i in range(spot+1, len(keys)):
            term2 = rowLMs[keys[i]]
            if divides(term1.val,term2.val):
                toRemove.append(keys[i])
        for i in toRemove:
            keys.remove(i)
        spot += 1
    return keys

def find_degree(poly_list):
    """
    Takes a list of polynomials and finds the degree needed for a Macaulay matrix.
    Adds the degree of each polynomial and then subtracts the total number of polynomials and adds one.

    Example:
        For polynomials [P1,P2,P3] with degree [d1,d2,d3] the function returns d1+d2+d3-3+1

    """
    degree_needed = 0
    for poly in poly_list:
        degree_needed += poly.degree
    return ((degree_needed - len(poly_list)) + 1)

def mon_combos(mon, numLeft, spot = 0):
    '''
    This function finds all the monomials up to a given degree (here numLeft) and returns them.
    mon is a tuple that starts as all 0's and gets changed as needed to get all the monomials.
    numLeft starts as the dimension, but as the code goes is how much can still be added to mon.
    spot is the place in mon we are currently adding things to.
    Returns a list of all the possible monomials.
    '''
    answers = list()
    if len(mon) == spot+1: #We are at the end of mon, no more recursion.
        for i in range(numLeft+1):
            mon[spot] = i
            answers.append(mon.copy())
        return answers
    if numLeft == 0: #Nothing else can be added.
        answers.append(mon.copy())
        return answers
    temp = mon.copy() #Quicker than copying every time inside the loop.
    for i in range(numLeft+1): #Recursively add to mon further down.
        temp[spot] = i
        answers += mon_combos(temp, numLeft-i, spot+1)
    return answers

def add_polys(degree, poly, poly_list):
    """
    Take each polynomial and adds it to a poly_list
    Then uses monomial multiplication and adds all polynomials with degree less than
        or equal to the total degree needed.
    Returns a list of polynomials.
    """
    poly_list.append(poly)
    deg = degree - poly.degree
    dim = poly.dim
    mons = mon_combos(np.zeros(dim, dtype = int),deg)
    mons = mons[1:]
    for i in mons:
        poly_list.append(poly.mon_mult(i))
    return poly_list

def row_swap_matrix(matrix):
    '''
    Rearange the rows of the matrix so it starts close to upper traingular and return it.
    '''
    rows, columns = np.where(matrix != 0)
    lms = {}
    last_i = -1
    lms = list()
    #Finds the leading column of each row and adds it to lms.
    for i,j in zip(rows,columns):
        if i == last_i:
            continue
        else:
            lms.append(j)
            last_i = i
    #Get the list by which we sort the matrix, first leading columns first.
    argsort_list = sorted(range(len(lms)), key=lms.__getitem__)[::]
    return matrix[argsort_list]

def fill_size(bigShape,smallPolyCoeff):
    '''
    Pads the smallPolyCoeff so it has the same shape as bigShape. Does this by making a matrix with the shape of
    bigShape and then dropping smallPolyCoeff into the top of it with slicing.
    Returns the padded smallPolyCoeff.
    '''
    if (smallPolyCoeff.shape == bigShape).all():
        return smallPolyCoeff
    matrix = np.zeros(bigShape)

    slices = list()
    for i in smallPolyCoeff.shape:
        s = slice(0,i)
        slices.append(s)
    matrix[slices] = smallPolyCoeff
    return matrix

def sort_matrix(matrix, matrix_terms):
    '''
    Takes a matrix and matrix_terms (holding the terms in each column of the matrix), and sorts them both
    by term order.
    Returns the sorted matrix and matrix_terms.
    '''
    #argsort_list gives the ordering by which the matrix should be sorted.
    argsort_list = sorted(range(len(matrix_terms)), key=matrix_terms.__getitem__)[::-1]
    matrix_terms.sort()
    matrix = matrix[:,argsort_list]
    return matrix, matrix_terms[::-1]

def in_basis(highest, term):
    '''
    Returns True if term divides one of highest. False otherwise.
    '''
    for mon in highest:
        if divides(term.val,mon.val):
            return True
    return False

def sort_matrixTelenVanBarel(matrix, matrix_terms, num_initial_polys):
    '''
    Takes a matrix and matrix_terms (holding the terms in each column of the matrix), and sorts them both
    by the term order needed for TelenVanBarel reduction. So the highest terms come first, the x monomials last.
    Returns the sorted matrix and matrix_terms.
    '''
    highest = set()
    for term in matrix_terms:
        if in_basis(highest, term):
            continue
        else:
            to_remove = set()
            for mon in highest:
                if divides(mon.val,term.val):
                    to_remove.add(mon)
            for mon in to_remove:
                highest.remove(mon)
            highest.add(term)
    xs = set()
    for i in range(num_initial_polys+1):
        for term in matrix_terms:
            xmon = np.zeros_like(term.val)
            xmon[0] = i
            xmon = tuple(xmon)
            if term.val == xmon:
                xs.add(term)
    others = set()
    for term in matrix_terms:
        if term not in xs and term not in highest:
            others.add(term)
    sorted_matrix_terms = list(highest) + list(others) + list(xs)

    order = np.zeros(len(matrix_terms), dtype = int)
    matrix_termsList = list(matrix_terms)
    for i in range(len(matrix_terms)):
        order[i] = matrix_termsList.index(sorted_matrix_terms[i])
    return matrix[:,order], sorted_matrix_terms, tuple([len(highest),len(others),len(xs)])

def clean_matrix(matrix, matrix_terms):
    '''
    Gets rid of columns in the matrix that are all zero and returns it and the updated matrix_terms.
    '''
    non_zero_monomial = np.sum(abs(matrix), axis=0) != 0
    matrix = matrix[:,non_zero_monomial] #Only keeps the non_zero_monomials
    matrix_terms = matrix_terms[non_zero_monomial] #Only keeps the non_zero_monomials
    return matrix, matrix_terms

<<<<<<< HEAD
def create_matrix(polys_coeffs, num_initial_polys, TelenVanBarel):
=======
def create_matrix(polys):
>>>>>>> 20148300
    '''
    Takes a list of polynomial objects (polys) and uses them to create a matrix. That is ordered by the monomial
    ordering. Returns the matrix and the matrix_terms, a list of the monomials corresponding to the rows of the matrix.
    '''
    #Gets an empty polynomial whose lm all other polynomial divide into.
    bigShape = np.maximum.reduce([p.coeff.shape for p in polys])
    #Gets a list of all the flattened polynomials.
    flat_polys = list()
    for poly in polys:
        #Gets a matrix that is padded so it is the same size as biggest, and flattens it. This is so
        #all flattened polynomials look the same.
        newMatrix = fill_size(bigShape, poly.coeff)
        flat_polys.append(newMatrix.ravel())

    #Make the matrix
    matrix = np.vstack(flat_polys[::-1])

    #Makes matrix_terms, a list of all the terms in the matrix.
    startTerms = time.time()
    terms = np.zeros(bigShape, dtype = Term)
    for i,j in np.ndenumerate(terms):
        terms[i] = Term(i)
    matrix_terms = terms.ravel()
    endTerms = time.time()
    #print(endTerms - startTerms)

    #Gets rid of any columns that are all 0.
    matrix, matrix_terms = clean_matrix(matrix, matrix_terms)

    #Sorts the matrix and matrix_terms by term order.
    if TelenVanBarel:
        matrix, matrix_terms, matrix_shape_stuff = sort_matrixTelenVanBarel(matrix, matrix_terms, num_initial_polys)
    else:
        matrix, matrix_terms = sort_matrix(matrix, matrix_terms)
        matrix_shape_stuff = None
    #Sorts the rows of the matrix so it is close to upper triangular.
    matrix = row_swap_matrix(matrix)
    return matrix, matrix_terms, matrix_shape_stuff

def create_matrix2(polys):
    '''
    Takes a list of polynomial objects (polys) and uses them to create a matrix. That is ordered by the monomial
    ordering. Returns the matrix and the matrix_terms, a list of the monomials corresponding to the rows of the matrix.
    '''
    #Gets an empty polynomial whose lm all other polynomial divide into.
    termSet = set()
    for poly in polys:
        for i in zip(*np.where(poly.coeff != 0)):
            termSet.add(i)

    matrix_terms = np.zeros(len(termSet), dtype = Term)
    spot = 0
    for term in termSet:
        matrix_terms[spot] = Term(term)
        spot += 1
    matrix_terms = np.sort(matrix_terms)[::-1]

    termSpots = {}

    for i in range(len(matrix_terms)):
        termSpots[matrix_terms[i].val] = i
    matrix = np.random.rand(0,len(matrix_terms))

    start = time.time()
    for poly in polys:
        matrix = np.vstack((matrix, np.zeros(matrix.shape[1])))
        for term in zip(*np.where(poly.coeff != 0)):
            matrix[-1,termSpots[term]] = poly.coeff[term]
    end = time.time()
    print(end-start)

    #Sorts the rows of the matrix so it is close to upper triangular.
    matrix = row_swap_matrix(matrix)
    return matrix, matrix_terms


def rrqr_reduce(matrix, clean = False, global_accuracy = 1.e-10):
    '''
    Recursively reduces the matrix using rrqr reduction so it returns a reduced matrix, where each row has
    a unique leading monomial.
    '''
    if matrix.shape[0]==0 or matrix.shape[1]==0:
        return matrix
    height = matrix.shape[0]
    A = matrix[:height,:height] #Get the square submatrix
    B = matrix[:,height:] #The rest of the matrix to the right
    Q,R,P = qr(A, pivoting = True) #rrqr reduce it
    PT = inverse_P(P)
    diagonals = np.diagonal(R) #Go along the diagonals to find the rank
    rank = np.sum(np.abs(diagonals)>global_accuracy)
    if rank == height: #full rank, do qr on it
        Q,R = qr(A)
        A = R #qr reduce A
        B = Q.T.dot(B) #Transform B the same way
    else: #not full rank
        A = R[:,PT] #Switch the columns back
        if clean:
            Q[np.where(abs(Q) < global_accuracy)]=0
        B = Q.T.dot(B) #Multiply B by Q transpose
        if clean:
            B[np.where(abs(B) < global_accuracy)]=0
        #sub1 is the top part of the matrix, we will recursively reduce this
        #sub2 is the bottom part of A, we will set this all to 0
        #sub3 is the bottom part of B, we will recursively reduce this.
        #All submatrices are then put back in the matrix and it is returned.
        sub1 = np.hstack((A[:rank,],B[:rank,])) #Takes the top parts of A and B
        result = rrqr_reduce(sub1) #Reduces it
        A[:rank,] = result[:,:height] #Puts the A part back in A
        B[:rank,] = result[:,height:] #And the B part back in B

        sub2 = A[rank:,]
        zeros = np.zeros_like(sub2)
        A[rank:,] = np.zeros_like(sub2)

        sub3 = B[rank:,]
        B[rank:,] = rrqr_reduce(sub3)

    reduced_matrix = np.hstack((A,B))
    return reduced_matrix

def inverse_P(p):
    P = np.eye(len(p))[:,p]
    return np.where(P==1)[1]

def clean_zeros_from_matrix(matrix, global_accuracy = 1.e-10):
    '''
    Sets all points in the matrix less than the gloabal accuracy to 0.
    '''
    matrix[np.where(np.abs(matrix) < global_accuracy)]=0
    return matrix

def rrqr_reduce2(matrix, clean = True, global_accuray = 1.e-10):
    '''
    This function does the same thing as rrqr_reduce. It is an attempt at higher stability, although currenlty rrqr_reduce
    appears to be more stable so it is being used instead.
    '''
    if matrix.shape[0] <= 1 or matrix.shape[0]==1 or  matrix.shape[1]==0:
        return matrix
    height = matrix.shape[0]
    A = matrix[:height,:height] #Get the square submatrix
    B = matrix[:,height:] #The rest of the matrix to the right
    independentRows, dependentRows, Q = fullRank(A)
    nullSpaceSize = len(dependentRows)
    if nullSpaceSize == 0: #A is full rank
        #print("FULL RANK")
        Q,R = qr(matrix)
        return clean_zeros_from_matrix(R)
    else: #A is not full rank
        #print("NOT FULL RANK")
        #sub1 is the independentRows of the matrix, we will recursively reduce this
        #sub2 is the dependentRows of A, we will set this all to 0
        #sub3 is the dependentRows of Q.T@B, we will recursively reduce this.
        #We then return sub1 stacked on top of sub2+sub3
        if clean:
            Q[np.where(abs(Q) < global_accuracy)]=0
        bottom = matrix[dependentRows]
        BCopy = B.copy()
        sub3 = bottom[:,height:]
        sub3 = Q.T[-nullSpaceSize:]@BCopy
        if clean:
            sub3 = clean_zeros_from_matrix(sub3)
        sub3 = rrqr_reduce2(sub3)

        sub1 = matrix[independentRows]
        sub1 = rrqr_reduce2(sub1)

        sub2 = bottom[:,:height]
        sub2[:] = np.zeros_like(sub2)

        reduced_matrix = np.vstack((sub1,np.hstack((sub2,sub3))))
<<<<<<< HEAD
        return reduced_matrix
    pass

def rrqr_reduceTelenVanBarel(matrix, matrix_terms, matrix_shape_stuff, clean = False, global_accuracy = 1.e-10):
    '''
    Reduces a Telen Van Barel Macaulay matrix.
    '''
    highest_num = matrix_shape_stuff[0]
    others_num = matrix_shape_stuff[1]
    xs_num = matrix_shape_stuff[2]
        
    highest = matrix_terms[:highest_num]
    others = matrix_terms[highest_num:highest_num+others_num]
    xs = matrix_terms[highest_num+others_num:]
    
    A = matrix[:,:highest_num+others_num]
    
    Mhigh = matrix[:highest_num,highest_num+others_num:]
    Mlow = matrix[highest_num:,highest_num+others_num:]
    
    B = A[:highest_num,:highest_num]
    C = A[:highest_num,highest_num:]
    D = A[highest_num:,:highest_num]
    E = A[highest_num:,highest_num:]
    
    Q,R,P = qr(E, pivoting = True)
    Q1,R1,P1 = qr(B, pivoting = True)
    
    matrix = np.vstack((np.hstack((R1, Q1.T@(C[:,P]), Q1.T@Mhigh)), np.hstack((np.zeros_like(D), R, Q.T@Mlow))))
    
    highest = list(np.array(highest)[P1])
    others = list(np.array(others)[P])
    matrix_terms = highest+others+xs
    
    return matrix, matrix_terms
=======
        if clean:
            return clean_zeros_from_matrix(reduced_matrix)
        else:
            return reduced_matrix
    pass
>>>>>>> 20148300
<|MERGE_RESOLUTION|>--- conflicted
+++ resolved
@@ -2,31 +2,16 @@
 import itertools
 import numpy as np
 import math
-<<<<<<< HEAD
 from scipy.linalg import lu, qr, solve_triangular, inv, solve, svd
 from numpy.linalg import cond
-=======
 from groebner.polynomial import Polynomial, MultiCheb, MultiPower
-from scipy.linalg import lu, qr, solve_triangular
->>>>>>> 20148300
 from scipy.sparse import csc_matrix, vstack
 from groebner.utils import Term
 import matplotlib.pyplot as plt
 import time
 from collections import defaultdict
 
-#What we determine to be zero throughout the code
-global_accuracy = 1.e-10
-
-<<<<<<< HEAD
 def Macaulay(initial_poly_list, TelenVanBarel = False, global_accuracy = 1.e-10):
-=======
-#If clean is true then at a couple of places (end of rrqr_reduce and end of add r to matrix) things close to 0 will be made 0.
-#Might make it more stable, might make it less stable. Not sure.
-clean = True
-
-def Macaulay(initial_poly_list, global_accuracy = 1.e-10):
->>>>>>> 20148300
     """
     Macaulay will take a list of polynomials and use them to construct a Macaulay matrix.
 
@@ -68,32 +53,17 @@
     #print(len(poly_list))
 
     startCreate = time.time()
-<<<<<<< HEAD
     matrix, matrix_terms, matrix_shape_stuff = create_matrix(poly_coeff_list, len(initial_poly_list), TelenVanBarel = TelenVanBarel)
     endCreate = time.time()
     times["create matrix"] = (endCreate - startCreate)
-        
-    plt.matshow([i==0 for i in matrix])
-    
-    original = matrix
     
     startReduce = time.time()
     if TelenVanBarel:
-        matrix, matrix_terms = rrqr_reduceTelenVanBarel(matrix, matrix_terms, matrix_shape_stuff, global_accuracy = global_accuracy)
+        matrix, matrix_terms = rrqr_reduceTelenVanBarel(matrix, matrix_terms, matrix_shape_stuff, 
+                                                        global_accuracy = global_accuracy)
     else:
         #rrqr_reduce2 and rrqr_reduce same pretty matched on stability, though I feel like 2 should be better.
         matrix = rrqr_reduce2(matrix, global_accuracy = global_accuracy)
-=======
-    matrix, matrix_terms = create_matrix(poly_list)
-    endCreate = time.time()
-    times["create matrix"] = (endCreate - startCreate)
-    #print(matrix.shape)
-
-    #plt.matshow([i==0 for i in matrix])
-
-    startReduce = time.time()
-    matrix = rrqr_reduce(matrix)
->>>>>>> 20148300
     matrix = clean_zeros_from_matrix(matrix)
     non_zero_rows = np.sum(abs(matrix),axis=1) != 0
     matrix = matrix[non_zero_rows,:] #Only keeps the non_zero_polymonials
@@ -109,13 +79,7 @@
     matrix = clean_zeros_from_matrix(matrix)
     endTri = time.time()
     times["triangular solve"] = (endTri - startTri)
-<<<<<<< HEAD
-    
-=======
-
-    #plt.matshow([i==0 for i in matrix])
-
->>>>>>> 20148300
+
     startGetPolys = time.time()
     if TelenVanBarel:
         rows = list(np.arange(matrix_shape_stuff[0]))
@@ -125,17 +89,10 @@
     final_polys = get_poly_from_matrix(rows,matrix,matrix_terms,Power)
     endGetPolys = time.time()
     times["get polys"] = (endGetPolys - startGetPolys)
-<<<<<<< HEAD
         
     endTime = time.time()
     print("Macaulay run time is {} seconds".format(endTime-startTime))
     print(times)
-=======
-
-    #endTime = time.time()
-    #print("Macaulay run time is {} seconds".format(endTime-startTime))
-    #print(times)
->>>>>>> 20148300
     #MultiCheb.printTime()
     #MultiPower.printTime()
     #Polynomial.printTime()
@@ -216,11 +173,6 @@
 
         # Reverse the columns back.
         solver = solver[:,order]
-<<<<<<< HEAD
-=======
-        # Temporary checker. Plots the non-zero part of the matrix.
-        #plt.matshow(~np.isclose(solver,0))
->>>>>>> 20148300
         return solver
 
     else:
@@ -451,11 +403,7 @@
     matrix_terms = matrix_terms[non_zero_monomial] #Only keeps the non_zero_monomials
     return matrix, matrix_terms
 
-<<<<<<< HEAD
 def create_matrix(polys_coeffs, num_initial_polys, TelenVanBarel):
-=======
-def create_matrix(polys):
->>>>>>> 20148300
     '''
     Takes a list of polynomial objects (polys) and uses them to create a matrix. That is ordered by the monomial
     ordering. Returns the matrix and the matrix_terms, a list of the monomials corresponding to the rows of the matrix.
@@ -626,8 +574,10 @@
         sub2[:] = np.zeros_like(sub2)
 
         reduced_matrix = np.vstack((sub1,np.hstack((sub2,sub3))))
-<<<<<<< HEAD
-        return reduced_matrix
+        if clean:
+            return clean_zeros_from_matrix(reduced_matrix)
+        else:
+            return reduced_matrix
     pass
 
 def rrqr_reduceTelenVanBarel(matrix, matrix_terms, matrix_shape_stuff, clean = False, global_accuracy = 1.e-10):
@@ -661,11 +611,4 @@
     others = list(np.array(others)[P])
     matrix_terms = highest+others+xs
     
-    return matrix, matrix_terms
-=======
-        if clean:
-            return clean_zeros_from_matrix(reduced_matrix)
-        else:
-            return reduced_matrix
-    pass
->>>>>>> 20148300
+    return matrix, matrix_terms