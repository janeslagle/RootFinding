--- conflicted
+++ resolved
@@ -44,7 +44,6 @@
 
     poly_coeff_list = []
     degree = find_degree(initial_poly_list)
-<<<<<<< HEAD
     
     #This sorting is required for fast matrix construction. Ascending should be False.
     initial_poly_list = sort_polys_by_degree(initial_poly_list, ascending = False)
@@ -61,7 +60,7 @@
     #matrix, matrix_terms, matrix_shape_stuff = create_matrix(poly_coeff_list, degree, dim)
     """This is the thrid matrix construction option, it uses the permutation arrays, only works for power."""
     if Power:
-        matrix, matrix_terms, matrix_shape_stuff = createMatrixFinal(initial_poly_list, degree, dim)
+        matrix, matrix_terms, matrix_shape_stuff = createMatrixFast(initial_poly_list, degree, dim)
     else:
         for i in initial_poly_list:
             poly_coeff_list = add_polys(degree, i, poly_coeff_list)
@@ -69,38 +68,12 @@
     
     matrix, matrix_terms = rrqr_reduceTelenVanBarel2(matrix, matrix_terms, matrix_shape_stuff, accuracy = accuracy)
     
-=======
-    dim = initial_poly_list[0].dim
-
-    if run_checks:
-        #Checks to make sure TVB will work.
-        if not has_top_xs(initial_poly_list):
-            raise TVBError("Doesn't have all x^n's on diagonal. Do linear transformation")
-        S = get_S_Poly(initial_poly_list)
-        if isinstance(S,Polynomial):
-            print(S.coeff)
-            initial_poly_list.append(S)
-            degree = find_degree(initial_poly_list)
-
-    for i in initial_poly_list:
-        poly_coeff_list = add_polys(degree, i, poly_coeff_list)
-
-    matrix, matrix_terms, matrix_shape_stuff = create_matrix(poly_coeff_list, degree, dim)
-
-    matrix, matrix_terms = rrqr_reduceTelenVanBarel2(matrix, matrix_terms, matrix_shape_stuff, accuracy = accuracy)
-
->>>>>>> b2491cd2
     height = matrix.shape[0]
     matrix[:,height:] = solve_triangular(matrix[:,:height],matrix[:,height:])
     matrix[:,:height] = np.eye(height)
 
-<<<<<<< HEAD
     VB = matrix_terms[height:]
-        
-=======
-    VB = matrix_terms[matrix.shape[0]:]
-
->>>>>>> b2491cd2
+
     basisDict = makeBasisDict(matrix, matrix_terms, VB, Power, [degree]*dim)
     return basisDict, VB, degree
 
@@ -130,7 +103,6 @@
         that represent the terms reduction into the Vector Basis.
     '''
     basisDict = {}
-<<<<<<< HEAD
     
     VBSet = set()
     for i in VB:
@@ -142,14 +114,6 @@
             if tuple(term+mon) not in VBSet:
                 neededSpots.add(tuple(term+mon))
     
-=======
-
-    if power: #We don't actually need most of the rows, so we only get the ones we need.
-        neededSpots = set()
-        for term, mon in itertools.product(VB,get_var_list(VB.shape[1])):
-            neededSpots.add(tuple(term+mon))
-
->>>>>>> b2491cd2
     spots = list()
     for dim in range(VB.shape[1]):
         spots.append(VB.T[dim])
@@ -227,29 +191,16 @@
         those not in the first or third catagory. The third entry is the number of monomials of degree one of a
         single variable, as well as the monomial 1.
     '''
-<<<<<<< HEAD
     highest_mons = mon_combosHighest([0]*dim,degree)[::-1]
     
-=======
-    highest_mons = mon_combosHighest([0]*dim,degree)
-
->>>>>>> b2491cd2
     other_mons = list()
     d = degree - 1
     while d > 1:
         other_mons += mon_combosHighest([0]*dim,d)[::-1]
         d -= 1
-<<<<<<< HEAD
     
     xs_mons = mon_combos([0]*dim,1)[::-1]
-    
-=======
-
-    xs_mons = mon_combos([0]*dim,1)
-
->>>>>>> b2491cd2
     sorted_matrix_terms = np.reshape(highest_mons+other_mons+xs_mons, (len(highest_mons+other_mons+xs_mons),dim))
-
     return sorted_matrix_terms, tuple([len(highest_mons),len(other_mons),len(xs_mons)])
 
 def create_matrix(poly_coeffs, degree, dim):
@@ -293,70 +244,40 @@
 
     if matrix_shape_stuff[0] > matrix.shape[0]: #The matrix isn't tall enough, these can't all be pivot columns.
         raise TVBError("HIGHEST NOT FULL RANK. TRY HIGHER DEGREE")
-<<<<<<< HEAD
         
     #Sorts the rows of the matrix so it is close to upper triangular.
     matrix = row_swap_matrix(matrix)
     return matrix, matrix_terms, matrix_shape_stuff
 
-def createMatrix2(polys, degree, dim):
-    ''' Builds a Telen Van Barel matrix using fast construction.
-    
-    Parameters
-    ----------
-    poly_coeffs : list.
-        Contains numpy arrays that hold the coefficients of the polynomials to be put in the matrix.
-    degree : int
-        The degree of the TVB Matrix
-    dim : int
-        The dimension of the polynomials going into the matrix.
-    Returns
-    -------
-    matrix : 2D numpy array
-        The Telen Van Barel matrix.
-    '''
-    bigShape = [degree+1]*dim
-
-    matrix_terms, matrix_shape_stuff = sorted_matrix_terms(degree, dim)
-    columns = len(matrix_terms)
-
-    #Get the slices needed to pull the matrix_terms from the coeff matrix.
-    matrix_term_indexes = list()
-    for row in matrix_terms.T:
-        matrix_term_indexes.append(row)
-
-    permutations = None
-    currentDegree = 2
-    #Adds the poly_coeffs to flat_polys, using added_zeros to make sure every term is in there.
-    added_zeros = np.zeros(bigShape)
-    parts = list()
-    for poly in polys:
-        slices = slice_top(poly.coeff)
-        added_zeros[slices] = poly.coeff
-        array = added_zeros[matrix_term_indexes]
-        added_zeros[slices] = np.zeros_like(poly.coeff)
+def checkEqual(lst):
+    '''Helper function for createMatrixFast. Checks if each element in a list is the same.
         
-        permutations = all_permutations(degree - poly.degree, dim, degree, permutations, currentDegree)
-        currentDegree = degree - poly.degree
-        permList = list(permutations.values())
-        parts.append(array[np.reshape(permList, (len(permList), columns))])
-    
-    matrix = np.concatenate(parts)
-
-    if matrix_shape_stuff[0] > matrix.shape[0]: #The matrix isn't tall enough, these can't all be pivot columns.
-        raise TVBError("HIGHEST NOT FULL RANK. TRY HIGHER DEGREE")
-    
-=======
-
->>>>>>> b2491cd2
-    #Sorts the rows of the matrix so it is close to upper triangular.
-    matrix = row_swap_matrix(matrix)
-    return matrix, matrix_terms, matrix_shape_stuff
-
-def checkEqual(lst):
+    Parameters
+    ----------
+    lst : list
+        The list of interest.
+    Returns
+    -------
+    checkEqual : bool
+        True if each element in the list is the same. False otherwise.
+    '''
     return lst.count(lst[0]) == len(lst)
 
 def get_ranges(nums):
+    '''Helper function for createMatrixFast. Finds where to slice the different parts of the matrix into.
+    
+    This is in an effort to avoid row_swap_matrix which can be slow. Instead, as we are buiding the part of the
+    matrix corresponding to each polynomial seperately, this tells us where each part should go in the whole matrix.
+    
+    Parameters
+    ----------
+    nums : list
+        The Macualay matrix degree minus the polynomial degrees for for each polynomial.
+    Returns
+    -------
+    ranges : list
+        The rows in the Macaulay Matrix that the given polynomail will be sliced into.
+    '''
     ranges = []
     for i in nums:
         ranges.append(np.array([],dtype=int))
@@ -374,7 +295,7 @@
         count+=1
     return ranges
 
-def createMatrixFinal(polys, degree, dim):
+def createMatrixFast(polys, degree, dim):
     ''' Builds a Telen Van Barel matrix using fast construction.
     
     Parameters
@@ -537,10 +458,7 @@
     P1 = 0
 
     C,R,P = qr_multiply(matrix[highest_num:,highest_num:highest_num+others_num], matrix[highest_num:,highest_num+others_num:].T, mode = 'right', pivoting = True)
-<<<<<<< HEAD
-=======
-
->>>>>>> b2491cd2
+
     matrix = matrix[:R.shape[0]+highest_num]
     matrix[highest_num:,:highest_num] = np.zeros_like(matrix[highest_num:,:highest_num])
     matrix[highest_num:,highest_num:highest_num+R.shape[1]] = R
@@ -560,7 +478,6 @@
 def rrqr_reduceTelenVanBarelFullRank(matrix, matrix_terms, matrix_shape_stuff, accuracy = 1.e-10):
     ''' Reduces a Telen Van Barel Macaulay matrix.
 
-<<<<<<< HEAD
     This function does the same thing as rrqr_reduceTelenVanBarel2 but only works if the matrix is full rank.
     In this case it is faster.
 
@@ -608,228 +525,4 @@
     matrix_terms[highest_num:highest_num+others_num] = matrix_terms[highest_num:highest_num+others_num][P]
     P = 0
     
-    return matrix, matrix_terms
-=======
-def has_top_xs(polys):
-    '''Finds out if the Macaulay Matrix will have an x^d in each dimension.
-
-    TVB redction will work if an only if this is true. So in 2 dimensions a Macaulay matrix of degree d
-    needs to have a x^d and y^d in it, in 3 dimensions it needs an x^d, y^d and z^d etc.
-
-    Parameters
-    ----------
-    polys : list
-        The polynomials with which the Macaulay Matrix is created.
-    Returns
-    -------
-    has_top_xs : bool
-        True if it has all the x^d's; False otherwise.
-    '''
-    dim = polys[0].dim
-
-    hasXs = np.zeros(dim)
-    #Make everything behind the diagonal 0,
-    for poly in polys:
-        deg = poly.degree
-
-        possibleXs = set()
-        for row in deg*get_var_list(dim):
-            possibleXs.add(tuple(deg*np.array(row)))
-
-        for mon in zip(*np.where(poly.coeff!=0)):
-            #Checks to see if it's an x^n.
-            if mon in possibleXs:
-                hasXs += mon
-    return np.all(hasXs)
-
-def getDiagPoly(poly):
-    '''Gets the diagonal polynomial of a polynomial.
-
-    This is defined as only the monomials in a polynomial that are of the highest degree. Everything else is 0.
-
-    Parameters
-    ----------
-    poly : Polynomial
-        The polynomial of interest.
-    Returns
-    -------
-    poly : Polynomial
-        The diagonal polynomial.
-    '''
-    diagCoeff = poly.coeff.copy()
-    deg = poly.degree
-    for mon in zip(*np.where(diagCoeff!=0)):
-        if np.sum(mon) != deg:
-            diagCoeff[mon] = 0
-    if isinstance(poly,MultiPower):
-        return MultiPower(diagCoeff)
-    else:
-        return MultiCheb(diagCoeff)
-
-def topDegreeMatrix(polys, degree):
-    '''Gets the upper left corner of a Macaulay Matrix, the top degree part.
-
-    Only includes the columns that are monomials of highest degree and the rows that have non-zero elements in those columns
-
-    Parameters
-    ----------
-    polys : list
-        The polynomials used to make the matrix.
-    degree : int
-        The degree of the Macaulay Matrix to be made.
-    Returns
-    -------
-    matrix : numpy array
-        The matrix.
-    matrixMons : list
-        A list of the monomials that were used to create the matrix. The i'th element is the monomial used to create the
-        i'th row of the matrix.
-    full : numpy array
-        An array of zeros with the shape of the degree of the matrix in each dimension.
-    '''
-    dim = polys[0].dim
-    power = isinstance(polys[0],MultiPower)
-
-    diagPolys = list()
-    for poly in polys:
-        diagPolys.append(getDiagPoly(poly))
-
-    diagSpots = np.vstack(mon_combosHighest([0]*dim,degree))
-    diagPlaces = list()
-    for i in range(dim):
-        diagPlaces.append(diagSpots.T[i])
-
-    full = np.zeros([degree+1]*dim)
-
-    matrixRows = list()
-    matrixMons = list()
-    for diagPoly in diagPolys:
-        mons = mon_combosHighest([0]*dim,degree - diagPoly.degree)
-        matrixMons.append(mons)
-        for mon in mons:
-            coeff = diagPoly.mon_mult(mon, returnType = 'Matrix')
-            full[slice_top(coeff)] = coeff
-            matrixRows.append(full[diagPlaces])
-            full[slice_top(coeff)] = np.zeros_like(coeff)
-    matrix = np.vstack(matrixRows)
-    return matrix, matrixMons, full
-
-def getFPolys(fcoeffs, matrixMons, full, power):
-    '''Finds the f-polynomials needed to make an S polynomial.
-
-    Given a set of polynomials p1,p2 ... pn S = p1f1 + p2f2 + ... +pnfn. matrixMons is the monomials in the fPolys
-    and fcoeffs is all the coefficients for them.
-
-    Parameters
-    ----------
-    fcoeffs : numpy array
-        Each entry is a coefficient in one of the fpolys. It is in the same order as the monomials in matrixMons.
-    matrixMons : list
-        Each entry is a list of the monomials in one f polynomial. They are in the same order as the fcoeffs.
-    full : numpy array
-        A matrix of zeros that is the maximum size of the coefficient matrix for an f polynomial. So each f polynomial
-        starts as a copy of it and then the fcoeffs are put in the matrixMons spots.
-    power : bool
-        True if the fPolys should be MultiPower objects. False if they should be MultiCheb.
-    Returns
-    -------
-    fPolys : list
-        The f polynomials.
-    '''
-    fPolys = list()
-    for mons in matrixMons:
-        fCoeff = full.copy()
-        for mon in mons:
-            fCoeff[tuple(mon)] = fcoeffs[0]
-            fcoeffs = fcoeffs[1:]
-        if power:
-            fPolys.append(MultiPower(fCoeff))
-        else:
-            fPolys.append(MultiCheb(fCoeff))
-    return fPolys
-
-def finalizeS(polys, S):
-    '''Makes sure an S polynomial will make TVB work, if not, finds a new one.
-
-    Parameters
-    ----------
-    polys : list
-        The original polys used to make a TVB matrix.
-    S : Polyomial
-        A potential S polynomial to make TVB work.
-    Returns
-    -------
-    finalizeS : Polynomail
-        A polynomial that will make TVB work. If S works, S is returned, otherwise a new potential S2 is calculated
-        and finalizeS is called again on S2.
-    '''
-    #print(S.coeff)
-
-    if S.degree <= 0:
-        raise TVBError('Polys are non-zero dimensional')
-
-    dim = polys[0].dim
-    power = isinstance(polys[0],MultiPower)
-    degree = find_degree(polys)
-    #print(degree)
-
-    matrix, matrixMons, full = topDegreeMatrix(polys+list([S]), degree)
-    Q,R,P = qr(matrix, pivoting = True)
-    #print(R.diagonal())
-    if abs(R.diagonal()[-1]) > 1.e-10:
-        return S
-
-    fPolys = getFPolys(clean_zeros_from_matrix(Q.T[-1]), matrixMons, full, power)
-    if power:
-        S2 = MultiPower(np.array([0]))
-    else:
-        S2 = MultiCheb(np.array([0]))
-    for i in range(len(polys)):
-        poly = polys[i]
-        f = fPolys[i]
-        S2 += poly*f
-    S2 += S*fPolys[-1]
-    S2.__init__(clean_zeros_from_matrix(S2.coeff))
-    return finalizeS(polys, S2)
-
-def get_S_Poly(polys):
-    '''Gets an S polynomial if needed to make sure TVB will work.
-
-    The code checks if an S is needed first. If so, it calculates one potential S, and then calls finalizeS on it
-    to make sure that S is actually valid, and if not to find a better one.
-
-    Parameters
-    ----------
-    polys : list
-        The original polys used to make a TVB matrix.
-    Returns
-    -------
-    get_S_Poly : int or Polynomial
-        Returns -1 if no S-Poly is needed, menaing TVB will work fine as is. Otherwise, returns a Polynomial Object
-        S that when added to the basis will make TVB work.
-    '''
-    dim = polys[0].dim
-    power = isinstance(polys[0],MultiPower)
-    degree = find_degree(polys)
-
-    matrix, matrixMons, full = topDegreeMatrix(polys, degree)
-
-    #print(matrix)
-    Q,R,P = qr(matrix, pivoting = True)
-    #print(R.diagonal())
-    if abs(R.diagonal()[-1]) > 1.e-10:
-        return -1 #It works fine.
-    fPolys = getFPolys(clean_zeros_from_matrix(Q.T[-1]), matrixMons, full, power)
-    if power:
-        S = MultiPower(np.array([0]))
-    else:
-        S = MultiCheb(np.array([0]))
-    for i in range(len(polys)):
-        poly = polys[i]
-        f = fPolys[i]
-        S += poly*f
-    S.__init__(clean_zeros_from_matrix(S.coeff))
-
-    #Now make a new function to check if it's done and if not keep going.
-    return finalizeS(polys, S)
->>>>>>> b2491cd2
+    return matrix, matrix_terms