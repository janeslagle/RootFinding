from operator import itemgetter
import itertools
import numpy as np
import math
from scipy.linalg import lu, qr, solve_triangular, inv, solve, svd
from numpy.linalg import cond
from groebner.polynomial import Polynomial, MultiCheb, MultiPower
from scipy.sparse import csc_matrix, vstack
from groebner.utils import Term, row_swap_matrix, fill_size, clean_zeros_from_matrix, triangular_solve, divides, get_var_list
import matplotlib.pyplot as plt
from collections import defaultdict
import gc

def TelenVanBarel(initial_poly_list, global_accuracy = 1.e-10):
    """
    Macaulay will take a list of polynomials and use them to construct a Macaulay matrix.

    parameters
    --------
    initial_poly_list: A list of polynomials
    global_accuracy: How small we want a number to be before assuming it is zero.
    --------

    Returns
    -----------
    Reduced Macaulay matrix that can be passed into the root finder.
    -----------
    """
    Power = bool
    if all([type(p) == MultiPower for p in initial_poly_list]):
        Power = True
    elif all([type(p) == MultiCheb for p in initial_poly_list]):
        Power = False
    else:
        print([type(p) == MultiPower for p in initial_poly_list])
        raise ValueError('Bad polynomials in list')

    poly_coeff_list = []
    degree = find_degree(initial_poly_list)
    for i in initial_poly_list:
        poly_coeff_list = add_polys(degree, i, poly_coeff_list)

    matrix, matrix_terms, matrix_shape_stuff = create_matrix(poly_coeff_list)
    
    matrix, matrix_terms = rrqr_reduceTelenVanBarel(matrix, matrix_terms, matrix_shape_stuff, 
                                                        global_accuracy = global_accuracy)
    matrix = clean_zeros_from_matrix(matrix)
    non_zero_rows = np.sum(abs(matrix),axis=1) != 0
    matrix = matrix[non_zero_rows,:] #Only keeps the non_zero_polymonials

    matrix, matrix_terms = triangular_solve(matrix, matrix_terms, reorder = False)
    matrix = clean_zeros_from_matrix(matrix)
    
    VB = matrix_terms[matrix.shape[0]:]
    basisDict = makeBasisDict(matrix, matrix_terms, VB)
    return basisDict, VB

def makeBasisDict(matrix, matrix_terms, VB):
    '''
    Take a matrix that has been traingular solved and returns a dictionary mapping the pivot columns terms
    behind them, all of which will be in the vector basis. All the matrixes that are mapped to will be the same shape.
    '''
    remainder_shape = np.maximum.reduce([mon for mon in VB])
    remainder_shape += np.ones_like(remainder_shape)

    basisDict = {}
    for i in range(matrix.shape[0]):
        remainder = np.zeros(remainder_shape)
        row = matrix[i]
        pivotSpot = matrix_terms[i]
        row[i] = 0
        for spot in np.where(row != 0)[0]:
            term = tuple(matrix_terms[spot])
            remainder[term] = row[spot]
        basisDict[pivotSpot] = remainder
    return basisDict

def find_degree(poly_list):
    '''
    Takes a list of polynomials and finds the degree needed for a Macaulay matrix.
    Adds the degree of each polynomial and then subtracts the total number of polynomials and adds one.

    Example:
        For polynomials [P1,P2,P3] with degree [d1,d2,d3] the function returns d1+d2+d3-3+1
    '''
    degree_needed = 0
    for poly in poly_list:
        degree_needed += poly.degree
    return ((degree_needed - len(poly_list)) + 1)

def mon_combos(mon, numLeft, spot = 0):
    '''
    This function finds all the monomials up to a given degree (here numLeft) and returns them.
    mon is a tuple that starts as all 0's and gets changed as needed to get all the monomials.
    numLeft starts as the dimension, but as the code goes is how much can still be added to mon.
    spot is the place in mon we are currently adding things to.
    Returns a list of all the possible monomials.
    '''
    answers = list()
    if len(mon) == spot+1: #We are at the end of mon, no more recursion.
        for i in range(numLeft+1):
            mon[spot] = i
            answers.append(mon.copy())
        return answers
    if numLeft == 0: #Nothing else can be added.
        answers.append(mon.copy())
        return answers
    temp = mon.copy() #Quicker than copying every time inside the loop.
    for i in range(numLeft+1): #Recursively add to mon further down.
        temp[spot] = i
        answers += mon_combos(temp, numLeft-i, spot+1)
    return answers

def add_polys(degree, poly, poly_coeff_list):
    """
    Take each polynomial and adds it to a poly_list
    Then uses monomial multiplication and adds all polynomials with degree less than
        or equal to the total degree needed.
    Returns a list of polynomials.
    """
    poly_coeff_list.append(poly.coeff)
    deg = degree - poly.degree
    dim = poly.dim
    mons = mon_combos(np.zeros(dim, dtype = int),deg)
    mons = mons[1:]
    for i in mons:
        poly_coeff_list.append(poly.mon_mult(i, returnType = 'Matrix'))
    return poly_coeff_list

def sort_matrix(matrix, matrix_terms):
    '''
    Takes a matrix and matrix_terms (holding the terms in each column of the matrix), and sorts them both
    by the term order needed for TelenVanBarel reduction. So the highest terms come first, the x,y,z etc monomials last.
    Returns the sorted matrix and matrix_terms.
    '''
    highest = set()
    #Get a better way to determine highest stuff. Those that when multiplied by x,y,z etc don't fit a mon we have.
    dim = len(matrix_terms[0])

    var_list = get_var_list(dim)
    matrix_termSet = set(matrix_terms)
    for term in matrix_terms:
        mons = term + np.array(var_list)
        if not all(tuple(mon) in matrix_termSet for mon in mons):
            highest.add(term)
    
    var_list = get_var_list(dim)
    var_list.append(tuple(np.zeros(dim, dtype=int)))
    for mon in var_list:
        if mon not in matrix_termSet:
            matrix_terms = np.append(matrix_terms, 0)
            matrix_terms[::-1][0] = mon
            matrix = np.hstack((matrix,np.zeros((matrix.shape[0],1))))
    
    others = set()
    for term in matrix_terms:
        if term not in var_list and term not in highest:
            others.add(term)
    sorted_matrix_terms = list(highest) + list(others) + list(var_list)
    
    order = np.zeros(len(matrix_terms), dtype = int)
    matrix_termsList = list(matrix_terms)
    for i in range(len(matrix_terms)):
        order[i] = matrix_termsList.index(sorted_matrix_terms[i])
    return matrix[:,order], sorted_matrix_terms, tuple([len(highest),len(others),len(var_list)])

def clean_matrix(matrix, matrix_terms):
    '''
    Gets rid of columns in the matrix that are all zero and returns it and the updated matrix_terms.
    '''
    non_zero_monomial = np.sum(abs(matrix), axis=0) != 0
    matrix = matrix[:,non_zero_monomial] #Only keeps the non_zero_monomials
    matrix_terms = matrix_terms[non_zero_monomial] #Only keeps the non_zero_monomials
    return matrix, matrix_terms

def create_matrix(poly_coeffs):
    '''
    Takes a list of polynomial objects (polys) and uses them to create a matrix. That is ordered by the monomial
    ordering. Returns the matrix and the matrix_terms, a list of the monomials corresponding to the rows of the matrix.
    '''
    #Gets an empty polynomial whose lm all other polynomial divide into.
    bigShape = np.maximum.reduce([p.shape for p in poly_coeffs])
    
    #print(np.product(bigShape))
    #print(len(poly_coeffs))
    
    #Gets a list of all the flattened polynomials.
    flat_polys = list()
    for coeff in poly_coeffs:
        #Gets a matrix that is padded so it is the same size as biggest, and flattens it. This is so
        #all flattened polynomials look the same.
        newMatrix = fill_size(bigShape, coeff)
        flat_polys.append(newMatrix.ravel())

    #Make the matrix
    matrix = np.vstack(flat_polys[::-1])

    #Makes matrix_terms, a list of all the terms in the matrix.
    terms = np.zeros(bigShape, dtype = tuple)
    for i,j in np.ndenumerate(terms):
        terms[i] = i
    matrix_terms = terms.ravel()
        
    #Gets rid of any columns that are all 0.
    matrix, matrix_terms = clean_matrix(matrix, matrix_terms)
    
    #Sorts the matrix and matrix_terms by term order.
    matrix, matrix_terms, matrix_shape_stuff = sort_matrix(matrix, matrix_terms)

    #Sorts the rows of the matrix so it is close to upper triangular.
    matrix = row_swap_matrix(matrix)
    return matrix, matrix_terms, matrix_shape_stuff

def rrqr_reduceTelenVanBarel(matrix, matrix_terms, matrix_shape_stuff, clean = False, global_accuracy = 1.e-10):
    '''
    Reduces a Telen Van Barel Macaulay matrix.
    '''
    highest_num = matrix_shape_stuff[0]
    others_num = matrix_shape_stuff[1]
    xs_num = matrix_shape_stuff[2]
<<<<<<< HEAD
    
    '''
=======

>>>>>>> 63afae29
    #Try going down to halfway down the matrix. Faster, but if not full rank may cause problems.
    half = matrix.shape[0]//2
    diff = half - highest_num
    highest_num += diff
    others_num -= diff
    '''
    
    highest = matrix_terms[:highest_num]
    others = matrix_terms[highest_num:highest_num+others_num]
    xs = matrix_terms[highest_num+others_num:]
    
    Highs = matrix[:,:highest_num]
    Others = matrix[:,highest_num:]
    Q1,R1,P1 = qr(Highs, pivoting = True)
    
    matrix[:,:highest_num] = R1
    matrix[:,highest_num:] = Q1.T@Others
    
    C = matrix[:highest_num,highest_num:highest_num+others_num]
    E = matrix[highest_num:,highest_num:highest_num+others_num]
    Mlow = matrix[highest_num:,highest_num+others_num:]

    Q,R,P = qr(E, pivoting = True)
    matrix[:highest_num,highest_num:highest_num+others_num] = C[:,P]
    matrix[highest_num:,highest_num:highest_num+others_num] = R
    matrix[highest_num:,highest_num+others_num:] = Q.T@Mlow
        
    non_zero_rows = np.sum(abs(matrix[:,:highest_num+others_num]),axis=1) > global_accuracy
    matrix = matrix[non_zero_rows,:] #Only keeps the non_zero_polymonials
    non_zero_rows = list()
    for i in range(matrix.shape[0]):
        if abs(matrix[i][i]) > global_accuracy:
            non_zero_rows.append(i)
    matrix = matrix[non_zero_rows,:] #Only keeps the non_zero_polymonials
    
    highest = list(np.array(highest)[P1])
    others = list(np.array(others)[P])
    matrix_termsTemp = highest+others+xs
    #I need matrix_terms to have tuples but the above code makes it nd arrays. Annoying, but this flips it back.
    matrix_terms = list()
    for i in matrix_termsTemp:
        matrix_terms.append(tuple(i))
    
    return matrix, matrix_terms<|MERGE_RESOLUTION|>--- conflicted
+++ resolved
@@ -218,18 +218,12 @@
     highest_num = matrix_shape_stuff[0]
     others_num = matrix_shape_stuff[1]
     xs_num = matrix_shape_stuff[2]
-<<<<<<< HEAD
-    
-    '''
-=======
-
->>>>>>> 63afae29
+
     #Try going down to halfway down the matrix. Faster, but if not full rank may cause problems.
     half = matrix.shape[0]//2
     diff = half - highest_num
     highest_num += diff
     others_num -= diff
-    '''
     
     highest = matrix_terms[:highest_num]
     others = matrix_terms[highest_num:highest_num+others_num]
